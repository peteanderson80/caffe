<<<<<<< HEAD
# OpenCL Caffe

**This is an experimental, community-maintained branch led by Fabian Tschopp (@naibaf7). It is a work-in-progress.**

**For error reports, please run and include the result of `./build/test/test_all.testbin --gtest_filter=*OpenCLKernelCompileTest* X` where `X` is the OpenCL device to test (i.e. `0`). This test is available after a build with `make all`, `make runtest`.**

This branch of Caffe contains an OpenCL backend and additional layers for fast image segmentation.
This work is partially supported by:
- AMD
- HHMI Janelia
- UZH, INI
- ETH Zurich
- Intel

For a C++ frontend and models to use for image segmentation with this fork, see:
- Frontend: https://github.com/naibaf7/caffe_neural_tool
- Models: https://github.com/naibaf7/caffe_neural_models

## OpenCL Backend

The backend is supposed to work with all vendors. Note however there may be problems with libOpenCL.so provided by nVidia.
It is therefore recommended to install another OpenCL implementation after installing nVidia drivers. Possibilities are:
- Intel OpenCL, see below for details. 
- AMD APP SDK (OpenCL), recommended if you have an AMD GPU or CPU.

### OpenCL for Intel platform for Linux.

For 5th and 6th generation Intel Cores and Intel® Xeon® v3, or Intel® Xeon® v4 processor.
We recommend the driver at the following link: https://software.intel.com/en-us/articles/opencl-drivers#latest_linux_driver.
The download link is http://registrationcenter-download.intel.com/akdlm/irc_nas/9418/intel-opencl-2.0-2.0-54425.tar.gz
For 3th generation cores and atom, we recommend Beignet: https://www.freedesktop.org/wiki/Software/Beignet/.

The spatial domain convolution kernel supports all OpenCL platforms now. This convolution kernel
applies auto-tuner mechanism to tune a best kernel for current parameters then store the
result to the subdirectory ".spatialkernels". Thus at the first run, it will take relatively
long time to perform the auto-tuning process. At the second run, it will get the result from the
cache subdirectory directly.

The spatial domain convolution is enabled by default for Intel Gen Graphics paltform. For
other platforms, we need to modify net model specification as below:

add entry "engine: SPATIAL" to all convolution layer specification.

Take AlexNet as an example, we edit file $CAFFE_ROOT/models/bvlc_alexnet/train_val.prototxt, and add the following line to make conv1 layer to be computed using spatial convolution..

<pre><code>
     layer {
       name: "conv1"
       type: "Convolution"
       bottom: "data"
       top: "conv1"
       param {
         lr_mult: 1
         decay_mult: 1
       }
       param {
         lr_mult: 2
         decay_mult: 0
       }
       convolution_param {
         num_output: 96
         kernel_size: 11
         stride: 4
         engine: INTEL_SPATIAL 		<-------------------------- this line!
         weight_filler {
           type: "gaussian"
           std: 0.01
         }
         bias_filler {
           type: "constant"
           value: 0
         }
       }
     }
</code></pre>

To enable the FFT domain convolution, you should install libfftw3, libfftw3f(for cpu) and clfft(for opencl) first.

You can downloaded the fftw3 source code from https://github.com/FFTW/fftw3.git

and the clFFT from https://github.com/listenlink/clFFT.git

Then config the Cmake option with ```-DUSE_FFT=ON``` when using cmake build system or enable the Makefile.config.example line 36 ```USE_FFT := 1``` when using makefile build system

Like the ```INTEL_SPATIAL```, modify the convolution_param to ```engine: FFT```to use fft based convolution engine.

*Please use the latest git master viennacl which has the patch: https://github.com/viennacl/viennacl-dev/pull/181*

## Technical Report
Available on arXiv:
http://arxiv.org/abs/1509.03371
=======
# Windows Caffe

**This is an experimental, communtity based branch led by Guillaume Dumont (@willyd). It is a work-in-progress.**

This branch of Caffe ports the framework to Windows.

[![Travis Build Status](https://api.travis-ci.org/BVLC/caffe.svg?branch=windows)](https://travis-ci.org/BVLC/caffe) Travis (Linux build)

[![Windows Build status](https://ci.appveyor.com/api/projects/status/6xpwyq0y9ffdj9pb/branch/windows?svg=true)](https://ci.appveyor.com/project/willyd/caffe-4pvka/branch/windows) AppVeyor (Windows build)

## Windows Setup

### Requirements

 - Visual Studio 2013 or 2015
 - [CMake](https://cmake.org/) 3.4 or higher (Visual Studio and [Ninja](https://ninja-build.org/) generators are supported)
 - Python 2.7 Anaconda x64 (or Miniconda).
 - CUDA 7.5 or 8.0 (optional) (use CUDA 8 if using Visual Studio 2015)
 - cuDNN v5 (optional)

 We assume that `cmake.exe` and `python.exe` are on your `PATH`.

### Configuring and Building Caffe

The fastest method to get started with caffe on Windows is by executing the following commands in a `cmd` prompt (we use `C:\Projects` as a root folder for the remainder of the instructions):
```cmd
C:\Projects> git clone https://github.com/BVLC/caffe.git
C:\Projects> cd caffe
C:\Projects\caffe> git checkout windows
:: Edit any of the options inside build_win.cmd to suit your needs
C:\Projects\caffe> scripts\build_win.cmd
```
The `build_win.cmd` script should be executed once to download the dependencies, create the Visual Studio project files (or the ninja build files) and build the Release configuration. After that you should add the required folders to your `PATH` by executing the following command:
```cmd
C:\Projects\caffe> call build\libraries\prependpath.bat
```
Once this is done you can use the `pycaffe` interface or run `caffe.exe` from the command line. If you want to debug the `caffe.exe` exectuable, open Visual Studio from a `cmd.exe` prompt that has the required directories in its `PATH` variable and open the `C:\Projects\caffe\build\Caffe.sln` and proceed as normal. Alternatively, you can copy the required DLLs next to the `caffe.exe` ( or `caffe-d.exe` in Debug).

Should you encounter any error please post the output of the above commands by redirecting the output to a file and open a topic on the [caffe-users list](https://groups.google.com/forum/#!forum/caffe-users) mailing list.

Below is a more complete description of some of the steps involved in building caffe.

### Install the caffe dependencies

The easiest and recommended way of installing the required dependencies is by downloading the pre-built libraries using the [scripts\download_prebuilt_dependencies.py](scripts\download_prebuilt_dependencies.py) file. Depending on your compiler one of the following commands should download and extract the prebuilt dependencies to your current working directory:

```cmd
:: Install Visual Studio 2013 dependencies
> python scripts\download_prebuilt_dependencies.py --msvc_version=v120
:: Or install Visual Studio 2015 dependencies
> python scripts\download_prebuilt_dependencies.py --msvc_version=v140
```

This will create a folder called `libraries` containing all the required dependencies. Alternatively you can build them yourself by following the instructions in the [caffe-builder](https://github.com/willyd/caffe-builder) [README](https://github.com/willyd/caffe-builder/blob/master/README.md). For the remaining of these instructions we will assume that the libraries folder is in a folder defined by the `%CAFFE_DEPENDENCIES%` environment variable.

### Use cuDNN

To use cuDNN you need to define the CUDNN_ROOT cache variable to point to where you unpacked the cuDNN files e.g. `C:/Projects/caffe/cudnn-8.0-windows10-x64-v5.1/cuda`. For example the command in [scripts/build_win.cmd](scripts/build_win.cmd) would become:
```
cmake -G"!CMAKE_GENERATOR!" ^
      -DBLAS=Open ^
      -DCMAKE_BUILD_TYPE:STRING=%CMAKE_CONFIG% ^
      -DBUILD_SHARED_LIBS:BOOL=%CMAKE_BUILD_SHARED_LIBS% ^
      -DBUILD_python:BOOL=%BUILD_PYTHON% ^
      -DBUILD_python_layer:BOOL=%BUILD_PYTHON_LAYER% ^
      -DBUILD_matlab:BOOL=%BUILD_MATLAB% ^
      -DCPU_ONLY:BOOL=%CPU_ONLY% ^
      -DCUDNN_ROOT=C:/Projects/caffe/cudnn-8.0-windows10-x64-v5.1/cuda ^
      -C "%cd%\libraries\caffe-builder-config.cmake" ^
      "%~dp0\.."
```

Alternatively, you can open `cmake-gui.exe` and set the variable from there and click `Generate`.

### Building only for CPU

If CUDA is not installed Caffe will default to a CPU_ONLY build. If you have CUDA installed but want a CPU only build you may use the CMake option `-DCPU_ONLY=1`.

### Using the Python interface

The recommended Python distribution is Anaconda or Miniconda. To successfully build the python interface you need to install the following packages:
```
conda install --yes numpy scipy matplotlib scikit-image pip six
```
also you will need a protobuf python package that is compatible with pre-built dependencies. This package can be installed this way:
```
conda config --add channels willyd
conda install --yes protobuf==3.1.0.vc12
```
If Python is installed the default is to build the python interface and python layers. If you wish to disable the python layers or the python build use the CMake options `-DBUILD_python_layer=0` and `-DBUILD_python=0` respectively. In order to use the python interface you need to either add the `C:\Projects\caffe\python` folder to your python path of copy the `C:\Projects\caffe\python\caffe` folder to your `site_packages` folder. Also, you need to edit your `PATH` or copy the required DLLs next to the `caffe.pyd` file. Only Python 2.7 x64 has been tested on Windows.

### Using the MATLAB interface

TODO


### Using the Ninja generator

You can choose to use the Ninja generator instead of Visual Studio for faster builds. To do so, change the option `set WITH_NINJA=1` in the `build_win.cmd` script. To install Ninja you can download the executable from github or install it via conda:
```cmd
> conda config --add channels conda-forge
> conda install ninja --yes
```
When working with ninja you don't have the Visual Studio solutions as ninja is more akin to make. An alternative is to use [Visual Studio Code](https://code.visualstudio.com) with the CMake extensions and C++ extensions.

### Building a shared library

CMake can be used to build a shared library instead of the default static library. To do so follow the above procedure and use `-DBUILD_SHARED_LIBS=ON`. Please note however, that some tests (more specifically the solver related tests) will fail since both the test exectuable and caffe library do not share static objects contained in the protobuf library.

### TODOs
- Python 3.5: Create protobuf packages for 3.5. Rebuild dependencies especially boost python with 3.5.

## Previous Visual Studio based build

The previous windows build based on Visual Studio project files is now deprecated. However, it is still available in the `windows` folder. Please see the [README.md](windows/README.md) in there for details.

## Known issues

- The `GPUTimer` related test cases always fail on Windows. This seems to be a difference between UNIX and Windows.
- Shared library (DLL) build will have failing tests.
>>>>>>> 3d1f43d7

## Further Details

Refer to the BVLC/caffe master branch README for all other details such as license, citation, and so on.<|MERGE_RESOLUTION|>--- conflicted
+++ resolved
@@ -1,4 +1,3 @@
-<<<<<<< HEAD
 # OpenCL Caffe
 
 **This is an experimental, community-maintained branch led by Fabian Tschopp (@naibaf7). It is a work-in-progress.**
@@ -90,7 +89,8 @@
 ## Technical Report
 Available on arXiv:
 http://arxiv.org/abs/1509.03371
-=======
+
+
 # Windows Caffe
 
 **This is an experimental, communtity based branch led by Guillaume Dumont (@willyd). It is a work-in-progress.**
@@ -211,7 +211,6 @@
 
 - The `GPUTimer` related test cases always fail on Windows. This seems to be a difference between UNIX and Windows.
 - Shared library (DLL) build will have failing tests.
->>>>>>> 3d1f43d7
 
 ## Further Details
 
