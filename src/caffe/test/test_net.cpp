#include <string>
#include <utility>
#include <vector>

#include "google/protobuf/text_format.h"

#include "gtest/gtest.h"

#include "caffe/common.hpp"
#include "caffe/filler.hpp"
#include "caffe/net.hpp"
#include "caffe/util/io.hpp"
#include "caffe/util/math_functions.hpp"

#include "caffe/test/test_caffe_main.hpp"
#include "caffe/test/test_gradient_check_util.hpp"

namespace caffe {

template <typename TypeParam>
class NetTest : public MultiDeviceTest<TypeParam> {
  typedef typename TypeParam::Dtype Dtype;

 protected:
  NetTest() : seed_(1702) {}

  virtual void InitNetFromProtoString(const string& proto) {
    NetParameter param;
    CHECK(google::protobuf::TextFormat::ParseFromString(proto, &param));
    net_.reset(new Net<Dtype>(param, Caffe::GetDefaultDevice()));
  }

  virtual void InitNetFromProtoFileWithState(const string& proto,
      Phase phase = caffe::TRAIN, const int level = 0,
      const vector<string>* stages = NULL) {
    NetParameter param;
    CHECK(google::protobuf::TextFormat::ParseFromString(proto, &param));
    string param_file;
    MakeTempFilename(&param_file);
    WriteProtoToTextFile(param, param_file);
    net_.reset(new Net<Dtype>(param_file, phase, level, stages));
  }

  virtual void CopyNetBlobs(const bool copy_diff,
      vector<shared_ptr<Blob<Dtype> > >* blobs_copy) {
    CHECK(net_);
    const vector<shared_ptr<Blob<Dtype> > >& net_blobs = net_->blobs();
    blobs_copy->clear();
    blobs_copy->resize(net_blobs.size());
    const bool kReshape = true;
    for (int_tp i = 0; i < net_blobs.size(); ++i) {
      (*blobs_copy)[i].reset(new Blob<Dtype>());
      (*blobs_copy)[i]->CopyFrom(*net_blobs[i], copy_diff, kReshape);
    }
  }

  virtual void CopyNetParams(const bool copy_diff,
      vector<shared_ptr<Blob<Dtype> > >* params_copy) {
    CHECK(net_);
    const vector<shared_ptr<Blob<Dtype> > >& net_params = net_->params();
    params_copy->clear();
    params_copy->resize(net_params.size());
    const bool kReshape = true;
    for (int_tp i = 0; i < net_params.size(); ++i) {
      (*params_copy)[i].reset(new Blob<Dtype>());
      (*params_copy)[i]->CopyFrom(*net_params[i], copy_diff, kReshape);
    }
  }

  virtual void InitTinyNet(const bool force_backward = false,
                           const bool accuracy_layer = false) {
    string proto =
        "name: 'TinyTestNetwork' "
        "layer { "
        "  name: 'data' "
        "  type: 'DummyData' "
        "  dummy_data_param { "
        "    shape { "
        "      dim: 5 "
        "      dim: 2 "
        "      dim: 3 "
        "      dim: 4 "
        "    } "
        "    data_filler { "
        "      type: 'gaussian' "
        "      std: 0.01 "
        "    } "
        "    shape { "
        "      dim: 5 "
        "    } "
        "    data_filler { "
        "      type: 'constant' "
        "      value: 0 "
        "    } "
        "  } "
        "  top: 'data' "
        "  top: 'label' "
        "} "
        "layer { "
        "  name: 'innerproduct' "
        "  type: 'InnerProduct' "
        "  inner_product_param { "
        "    num_output: 1000 "
        "    weight_filler { "
        "      type: 'gaussian' "
        "      std: 0.01 "
        "    } "
        "    bias_filler { "
        "      type: 'constant' "
        "      value: 0 "
        "    } "
        "  } "
        "  param { "
        "    lr_mult: 1 "
        "    decay_mult: 1 "
        "  } "
        "  param { "
        "    lr_mult: 2 "
        "    decay_mult: 0 "
        "  } "
        "  bottom: 'data' "
        "  top: 'innerproduct' "
        "} "
        "layer { "
        "  name: 'loss' "
        "  type: 'SoftmaxWithLoss' "
        "  bottom: 'innerproduct' "
        "  bottom: 'label' "
        "  top: 'top_loss' "
        "} ";
    if (accuracy_layer) {
      proto +=
          "layer { "
          "  name: 'loss' "
          "  type: 'Accuracy' "
          "  bottom: 'innerproduct' "
          "  bottom: 'label' "
          "  top: 'accuracy' "
          "} ";
    }
    if (force_backward) {
      proto += "force_backward: true ";
    }
    InitNetFromProtoString(proto);
  }

  virtual void InitTinyNetEuclidean(const bool force_backward = false) {
    string proto =
        "name: 'TinyTestEuclidLossNetwork' "
        "layer { "
        "  name: 'data' "
        "  type: 'DummyData' "
        "  dummy_data_param { "
        "    num: 5 "
        "    channels: 2 "
        "    height: 3 "
        "    width: 4 "
        "    num: 5 "
        "    channels: 1 "
        "    height: 1 "
        "    width: 1 "
        "    data_filler { "
        "      type: 'gaussian' "
        "      std: 0.01 "
        "    } "
        "  } "
        "  top: 'data' "
        "  top: 'label' "
        "} "
        "layer { "
        "  name: 'innerproduct' "
        "  type: 'InnerProduct' "
        "  inner_product_param { "
        "    num_output: 1 "
        "    weight_filler { "
        "      type: 'gaussian' "
        "      std: 0.01 "
        "    } "
        "    bias_filler { "
        "      type: 'constant' "
        "      value: 0 "
        "    } "
        "  } "
        "  param { "
        "    lr_mult: 1 "
        "    decay_mult: 1 "
        "  } "
        "  param { "
        "    lr_mult: 2 "
        "    decay_mult: 0 "
        "  } "
        "  bottom: 'data' "
        "  top: 'innerproduct' "
        "} "
        "layer { "
        "  name: 'loss' "
        "  type: 'EuclideanLoss' "
        "  bottom: 'innerproduct' "
        "  bottom: 'label' "
        "} ";
    if (force_backward) {
      proto += "force_backward: true ";
    }
    InitNetFromProtoString(proto);
  }

  virtual void InitTrickyNet(Dtype* loss_weight = NULL) {
    ostringstream loss_weight_stream;
    if (loss_weight) {
      loss_weight_stream << "  loss_weight: " << *loss_weight << " ";
    }
    const string& proto =
        "name: 'TrickyTestNetwork' "
        "layer { "
        "  name: 'data' "
        "  type: 'DummyData' "
        "  dummy_data_param { "
        "    num: 5 "
        "    channels: 2 "
        "    height: 3 "
        "    width: 4 "
        "    num: 5 "
        "    channels: 1 "
        "    height: 1 "
        "    width: 1 "
        "    data_filler { "
        "      type: 'gaussian' "
        "      std: 0.01 "
        "    } "
        "  } "
        "  top: 'data' "
        "  top: 'label' "
        "} "
        "layer { "
        "  name: 'innerproduct' "
        "  type: 'InnerProduct' "
        "  inner_product_param { "
        "    num_output: 1000 "
        "    weight_filler { "
        "      type: 'gaussian' "
        "      std: 0.01 "
        "    } "
        "    bias_filler { "
        "      type: 'constant' "
        "      value: 0 "
        "    } "
        "  } "
        "  param { "
        "    lr_mult: 1 "
        "    decay_mult: 1 "
        "  } "
        "  param { "
        "    lr_mult: 2 "
        "    decay_mult: 0 "
        "  } "
        "  bottom: 'data' "
        "  top: 'transformed_data' "
        "} "
        "layer { "
        "  name: 'innerproduct' "
        "  type: 'InnerProduct' "
        "  inner_product_param { "
        "    num_output: 1 "
        "    weight_filler { "
        "      type: 'gaussian' "
        "      std: 0.01 "
        "    } "
        "    bias_filler { "
        "      type: 'constant' "
        "      value: 0 "
        "    } "
        "  } "
        "  param { "
        "    lr_mult: 1 "
        "    decay_mult: 1 "
        "  } "
        "  param { "
        "    lr_mult: 2 "
        "    decay_mult: 0 "
        "  } "
        "  bottom: 'label' "
        "  top: 'transformed_label' "
        "} "
        "layer { "
        "  name: 'loss' "
        "  type: 'SoftmaxWithLoss' " +
        loss_weight_stream.str() +
        "  bottom: 'transformed_data' "
        "  bottom: 'transformed_label' "
        "} ";
    InitNetFromProtoString(proto);
  }

  // loss_weight is the loss weight for the 'EuclideanLoss' layer output.
  // midnet_loss_weight is the loss weight for the first 'InnerProduct' layer
  // output.  Should both default to 0.0 if unspecified (i.e., if NULL is
  // passed to this function).
  virtual void InitUnsharedWeightsNet(const Dtype* loss_weight = NULL,
      const Dtype* midnet_loss_weight = NULL,
      const bool force_backward = false, const bool bias_term = false,
      const Dtype blobs_lr_w1 = 1, const Dtype blobs_lr_b1 = 2,
      const Dtype blobs_lr_w2 = 1, const Dtype blobs_lr_b2 = 2) {
    string bias_str = bias_term ? "true ":"false ";
    ostringstream proto;
    proto << "name: 'UnsharedWeightsNetwork' ";
    if (force_backward) {
      proto << "force_backward: true ";
    }
    proto <<
        "layer { "
        "  name: 'data' "
        "  type: 'DummyData' "
        "  dummy_data_param { "
        "    num: 5 "
        "    channels: 2 "
        "    height: 3 "
        "    width: 4 "
        "    data_filler { "
        "      type: 'gaussian' "
        "      std: 0.01 "
        "    } "
        "  } "
        "  top: 'data' "
        "} "
        "layer { "
        "  name: 'innerproduct1' "
        "  type: 'InnerProduct' "
        "  inner_product_param { "
        "    num_output: 10 "
        "    bias_term: " << bias_str <<
        "    weight_filler { "
        "      type: 'gaussian' "
        "      std: 10 "
        "    } "
        "  } "
        "  param { "
        "    name: 'unsharedweights1' "
        "    lr_mult: " << blobs_lr_w1 <<
        "  } ";
    if (bias_term) {
      proto << "  param { lr_mult: " << blobs_lr_b1 << " } ";
    }
    proto <<
        "  bottom: 'data' "
        "  top: 'innerproduct1' ";
    if (midnet_loss_weight) {
      proto << "  loss_weight: " << *midnet_loss_weight << " ";
    }
    proto <<
        "} "
        "layer { "
        "  name: 'innerproduct2' "
        "  type: 'InnerProduct' "
        "  inner_product_param { "
        "    num_output: 10 "
        "    bias_term: " << bias_str <<
        "    weight_filler { "
        "      type: 'gaussian' "
        "      std: 10 "
        "    } "
        "  } "
        "  param { "
        "    name: 'unsharedweights2' "
        "    lr_mult: " << blobs_lr_w2 <<
        "  } ";
    if (bias_term) {
      proto << "  param { lr_mult: " << blobs_lr_b2 << " } ";
    }
    proto <<
        "  bottom: 'data' "
        "  top: 'innerproduct2' "
        "} "
        "layer { "
        "  name: 'loss' "
        "  type: 'EuclideanLoss' ";
    if (loss_weight) {
      proto << "  loss_weight: " << *loss_weight << " ";
    }
    proto <<
        "  bottom: 'innerproduct1' "
        "  bottom: 'innerproduct2' "
        "} ";
    InitNetFromProtoString(proto.str());
  }

  virtual void InitSharedWeightsNet() {
    const string& proto =
        "name: 'SharedWeightsNetwork' "
        "layer { "
        "  name: 'data' "
        "  type: 'DummyData' "
        "  dummy_data_param { "
        "    num: 5 "
        "    channels: 2 "
        "    height: 3 "
        "    width: 4 "
        "    data_filler { "
        "      type: 'gaussian' "
        "      std: 0.01 "
        "    } "
        "  } "
        "  top: 'data' "
        "} "
        "layer { "
        "  name: 'innerproduct1' "
        "  type: 'InnerProduct' "
        "  inner_product_param { "
        "    num_output: 10 "
        "    bias_term: false "
        "    weight_filler { "
        "      type: 'gaussian' "
        "      std: 10 "
        "    } "
        "  } "
        "  param { name: 'sharedweights' } "
        "  bottom: 'data' "
        "  top: 'innerproduct1' "
        "} "
        "layer { "
        "  name: 'innerproduct2' "
        "  type: 'InnerProduct' "
        "  inner_product_param { "
        "    num_output: 10 "
        "    bias_term: false "
        "    weight_filler { "
        "      type: 'gaussian' "
        "      std: 10 "
        "    } "
        "  } "
        "  param { name: 'sharedweights' } "
        "  bottom: 'data' "
        "  top: 'innerproduct2' "
        "} "
        "layer { "
        "  name: 'loss' "
        "  type: 'EuclideanLoss' "
        "  bottom: 'innerproduct1' "
        "  bottom: 'innerproduct2' "
        "} ";
    InitNetFromProtoString(proto);
  }

  virtual void InitDiffDataUnsharedWeightsNet() {
    const string& proto =
        "name: 'DiffDataUnsharedWeightsNetwork' "
        "layer { "
        "  name: 'data' "
        "  type: 'DummyData' "
        "  dummy_data_param { "
        "    num: 10 "
        "    channels: 10 "
        "    height: 1 "
        "    width: 1 "
        "    num: 10 "
        "    channels: 10 "
        "    height: 1 "
        "    width: 1 "
        "    data_filler { "
        "      type: 'gaussian' "
        "      std: 10 "
        "    } "
        "  } "
        "  top: 'data1' "
        "  top: 'data2' "
        "} "
        "layer { "
        "  name: 'innerproduct1' "
        "  type: 'InnerProduct' "
        "  inner_product_param { "
        "    num_output: 10 "
        "    bias_term: false "
        "    weight_filler { "
        "      type: 'constant' "
        "      value: 0.5 "
        "    } "
        "  } "
        "  param { name: 'unsharedweights1' } "
        "  bottom: 'data1' "
        "  top: 'innerproduct1' "
        "} "
        "layer { "
        "  name: 'innerproduct2' "
        "  type: 'InnerProduct' "
        "  inner_product_param { "
        "    num_output: 10 "
        "    bias_term: false "
        "    weight_filler { "
        "      type: 'constant' "
        "      value: 0.5 "
        "    } "
        "  } "
        "  param { name: 'unsharedweights2' } "
        "  bottom: 'innerproduct1' "
        "  top: 'innerproduct2' "
        "} "
        "layer { "
        "  name: 'loss' "
        "  type: 'EuclideanLoss' "
        "  bottom: 'data2' "
        "  bottom: 'innerproduct2' "
        "} ";
    InitNetFromProtoString(proto);
  }

  virtual void InitDiffDataSharedWeightsNet() {
    const string& proto =
        "name: 'DiffDataSharedWeightsNetwork' "
        "layer { "
        "  name: 'data' "
        "  type: 'DummyData' "
        "  dummy_data_param { "
        "    num: 10 "
        "    channels: 10 "
        "    height: 1 "
        "    width: 1 "
        "    num: 10 "
        "    channels: 10 "
        "    height: 1 "
        "    width: 1 "
        "    data_filler { "
        "      type: 'gaussian' "
        "      std: 10 "
        "    } "
        "  } "
        "  top: 'data1' "
        "  top: 'data2' "
        "} "
        "layer { "
        "  name: 'innerproduct1' "
        "  type: 'InnerProduct' "
        "  inner_product_param { "
        "    num_output: 10 "
        "    bias_term: false "
        "    weight_filler { "
        "      type: 'constant' "
        "      value: 0.5 "
        "    } "
        "  } "
        "  param { name: 'sharedweights' } "
        "  bottom: 'data1' "
        "  top: 'innerproduct1' "
        "} "
        "layer { "
        "  name: 'innerproduct2' "
        "  type: 'InnerProduct' "
        "  inner_product_param { "
        "    num_output: 10 "
        "    bias_term: false "
        "    weight_filler { "
        "      type: 'constant' "
        "      value: 0.5 "
        "    } "
        "  } "
        "  param { name: 'sharedweights' } "
        "  bottom: 'innerproduct1' "
        "  top: 'innerproduct2' "
        "} "
        "layer { "
        "  name: 'loss' "
        "  type: 'EuclideanLoss' "
        "  bottom: 'data2' "
        "  bottom: 'innerproduct2' "
        "} ";
    InitNetFromProtoString(proto);
  }

  virtual void InitReshapableNet() {
    const string& proto =
        "name: 'ReshapableNetwork' "
        "layer { "
        "  name: 'data' "
        "  type: 'Input' "
        "  top: 'data' "
        "  input_param { "
        "  shape: { dim: 1 dim: 3 dim: 100 dim: 100 } "
        "  } "
        "} "
        "layer { "
        "  name: 'conv1' "
        "  type: 'Convolution' "
        "  bottom: 'data' "
        "  top: 'conv1' "
        "  convolution_param { "
        "    num_output: 5 "
        "    kernel_size: 3 "
        "    stride: 2 "
        "    weight_filler { "
        "      type: 'gaussian' "
        "      std: 0.01 "
        "    } "
        "    bias_filler { "
        "      type: 'constant' "
        "      value: 0.2 "
        "    } "
        "  } "
        "} "
        "layer { "
        "  name: 'relu1' "
        "  type: 'ReLU' "
        "  bottom: 'conv1' "
        "  top: 'conv1' "
        "} "
        "layer { "
        "  name: 'pool1' "
        "  type: 'Pooling' "
        "  bottom: 'conv1' "
        "  top: 'pool1' "
        "  pooling_param { "
        "    pool: MAX "
        "    kernel_size: 2 "
        "    stride: 2 "
        "  } "
        "} "
        "layer { "
        "  name: 'norm1' "
        "  type: 'LRN' "
        "  bottom: 'pool1' "
        "  top: 'norm1' "
        "  lrn_param { "
        "    local_size: 3 "
        "  } "
        "} "
        "layer { "
        "  name: 'softmax' "
        "  type: 'Softmax' "
        "  bottom: 'norm1' "
        "  top: 'softmax' "
        "} ";
    InitNetFromProtoString(proto);
  }

  virtual void InitSkipPropNet(bool test_skip_true) {
    string proto =
      "name: 'SkipPropTestNetwork' "
      "layer { "
      "  name: 'data' "
      "  type: 'DummyData' "
      "  dummy_data_param { "
      "    shape { "
      "      dim: 5 "
      "      dim: 2 "
      "      dim: 3 "
      "      dim: 4 "
      "    } "
      "    data_filler { "
      "      type: 'gaussian' "
      "      std: 0.01 "
      "    } "
      "    shape { "
      "      dim: 5 "
      "    } "
      "    data_filler { "
      "      type: 'constant' "
      "      value: 0 "
      "    } "
      "  } "
      "  top: 'data' "
      "  top: 'label' "
      "} "
      "layer { "
      "  name: 'silence' "
      "  bottom: 'label' "
      "  type: 'Silence' "
      "} "
      "layer { "
      "  name: 'innerproduct' "
      "  type: 'InnerProduct' "
      "  inner_product_param { "
      "    num_output: 1 "
      "    weight_filler { "
      "      type: 'gaussian' "
      "      std: 0.01 "
      "    } "
      "    bias_filler { "
      "      type: 'constant' "
      "      value: 0 "
      "    } "
      "  } "
      "  param { "
      "    lr_mult: 1 "
      "    decay_mult: 1 "
      "  } "
      "  param { "
      "    lr_mult: 2 "
      "    decay_mult: 0 "
      "  } "
      "  bottom: 'data' "
      "  top: 'innerproduct' "
      "} "
      "layer { "
      "  name: 'ip_fake_labels' "
      "  type: 'InnerProduct' "
      "  inner_product_param { "
      "    num_output: 1 "
      "    weight_filler { "
      "      type: 'gaussian' "
      "      std: 0.01 "
      "    } "
      "    bias_filler { "
      "      type: 'constant' "
      "      value: 0 "
      "    } "
      "  } "
      "  bottom: 'data' "
      "  top: 'fake_labels' "
      "} "
      "layer { "
      "  name: 'argmax' "
      "  bottom: 'fake_labels' "
      "  top: 'label_argmax' "
      "  type: 'ArgMax' "
      "} "
      "layer { "
      "  name: 'loss' "
      "  bottom: 'innerproduct' "
      "  bottom: 'label_argmax' ";
    if (test_skip_true)
      proto += "  propagate_down: true "
               "  propagate_down: false ";
    else
      proto += "  propagate_down: true "
               "  propagate_down: true ";
    proto +=
      "  top: 'cross_entropy_loss' "
      "  type: 'SigmoidCrossEntropyLoss' "
      "  loss_weight: 0.1 "
      "} ";
    InitNetFromProtoString(proto);
  }

  virtual void InitForcePropNet(bool test_force_true) {
    string proto =
      "name: 'ForcePropTestNetwork' "
      "layer { "
      "  name: 'data' "
      "  type: 'DummyData' "
      "  dummy_data_param { "
      "    shape { "
      "      dim: 5 "
      "      dim: 2 "
      "      dim: 3 "
      "      dim: 4 "
      "    } "
      "    data_filler { "
      "      type: 'gaussian' "
      "      std: 0.01 "
      "    } "
      "    shape { "
      "      dim: 5 "
      "    } "
      "    data_filler { "
      "      type: 'constant' "
      "      value: 0 "
      "    } "
      "  } "
      "  top: 'data' "
      "  top: 'label' "
      "} "
      "layer { "
      "  name: 'innerproduct' "
      "  type: 'InnerProduct' "
      "  inner_product_param { "
      "    num_output: 1 "
      "    weight_filler { "
      "      type: 'gaussian' "
      "      std: 0.01 "
      "    } "
      "  } "
      "  bottom: 'data' "
      "  top: 'innerproduct' ";
    if (test_force_true) {
      proto += "  propagate_down: true ";
    }
    proto +=
      "} "
      "layer { "
      "  name: 'loss' "
      "  bottom: 'innerproduct' "
      "  bottom: 'label' "
      "  top: 'cross_entropy_loss' "
      "  type: 'SigmoidCrossEntropyLoss' "
      "} ";
    InitNetFromProtoString(proto);
  }

<<<<<<< HEAD
  int_tp seed_;
=======
  virtual void InitAllInOneNet(Phase phase = caffe::TRAIN,
      const int level = 0, const vector<string>* stages = NULL) {
    string proto =
      "name: 'All-in-one Network'"
      "layer { "
      "  name: 'train-data' "
      "  type: 'DummyData' "
      "  top: 'data' "
      "  top: 'label' "
      "  dummy_data_param { "
      "    shape { dim: 1 dim: 10 } "
      "    shape { dim: 1 dim: 1 } "
      "  } "
      "  include { phase: TRAIN stage: 'train' } "
      "} "
      "layer { "
      "  name: 'val-data' "
      "  type: 'DummyData' "
      "  top: 'data' "
      "  top: 'label' "
      "  dummy_data_param { "
      "    shape { dim: 1 dim: 10 } "
      "    shape { dim: 1 dim: 1 } "
      "  } "
      "  include { phase: TEST stage: 'val' } "
      "} "
      "layer { "
      "  name: 'deploy-data' "
      "  type: 'Input' "
      "  top: 'data' "
      "  input_param { "
      "    shape { dim: 1 dim: 10 } "
      "  } "
      "  include { phase: TEST stage: 'deploy' } "
      "} "
      "layer { "
      "  name: 'ip' "
      "  type: 'InnerProduct' "
      "  bottom: 'data' "
      "  top: 'ip' "
      "  inner_product_param { "
      "    num_output: 2 "
      "  } "
      "} "
      "layer { "
      "  name: 'loss' "
      "  type: 'SoftmaxWithLoss' "
      "  bottom: 'ip' "
      "  bottom: 'label' "
      "  top: 'loss' "
      "  include { phase: TRAIN stage: 'train' } "
      "  include { phase: TEST stage: 'val' } "
      "} ";
    InitNetFromProtoFileWithState(proto, phase, level, stages);
  }

  int seed_;
>>>>>>> e4fe4ba9
  shared_ptr<Net<Dtype> > net_;
};

TYPED_TEST_CASE(NetTest, TestDtypesAndDevices);

TYPED_TEST(NetTest, TestHasBlob) {
  this->InitTinyNet();
  EXPECT_TRUE(this->net_->has_blob("data"));
  EXPECT_TRUE(this->net_->has_blob("label"));
  EXPECT_TRUE(this->net_->has_blob("innerproduct"));
  EXPECT_FALSE(this->net_->has_blob("loss"));
  EXPECT_TRUE(this->net_->has_blob("top_loss"));
}

TYPED_TEST(NetTest, TestGetBlob) {
  this->InitTinyNet();
  EXPECT_EQ(this->net_->blob_by_name("data"), this->net_->blobs()[0]);
  EXPECT_EQ(this->net_->blob_by_name("label"), this->net_->blobs()[1]);
  EXPECT_EQ(this->net_->blob_by_name("innerproduct"), this->net_->blobs()[2]);
  EXPECT_FALSE(this->net_->blob_by_name("loss"));
  EXPECT_EQ(this->net_->blob_by_name("top_loss"), this->net_->blobs()[3]);
}

TYPED_TEST(NetTest, TestHasLayer) {
  this->InitTinyNet();
  EXPECT_TRUE(this->net_->has_layer("data"));
  EXPECT_TRUE(this->net_->has_layer("innerproduct"));
  EXPECT_TRUE(this->net_->has_layer("loss"));
  EXPECT_FALSE(this->net_->has_layer("label"));
}

TYPED_TEST(NetTest, TestGetLayerByName) {
  this->InitTinyNet();
  EXPECT_EQ(this->net_->layer_by_name("data"), this->net_->layers()[0]);
  EXPECT_EQ(this->net_->layer_by_name("innerproduct"), this->net_->layers()[1]);
  EXPECT_EQ(this->net_->layer_by_name("loss"), this->net_->layers()[2]);
  EXPECT_FALSE(this->net_->layer_by_name("label"));
}

TYPED_TEST(NetTest, TestBottomNeedBackward) {
  this->InitTinyNet();
  const vector<vector<bool> >& bottom_need_backward =
      this->net_->bottom_need_backward();
  EXPECT_EQ(3, bottom_need_backward.size());
  EXPECT_EQ(0, bottom_need_backward[0].size());
  EXPECT_EQ(1, bottom_need_backward[1].size());
  EXPECT_EQ(false, bottom_need_backward[1][0]);
  EXPECT_EQ(2, bottom_need_backward[2].size());
  EXPECT_EQ(true, bottom_need_backward[2][0]);
  EXPECT_EQ(false, bottom_need_backward[2][1]);
}

TYPED_TEST(NetTest, TestBottomNeedBackwardForce) {
  const bool force_backward = true;
  this->InitTinyNet(force_backward);
  const vector<vector<bool> >& bottom_need_backward =
      this->net_->bottom_need_backward();
  EXPECT_EQ(3, bottom_need_backward.size());
  EXPECT_EQ(0, bottom_need_backward[0].size());
  EXPECT_EQ(1, bottom_need_backward[1].size());
  EXPECT_EQ(true, bottom_need_backward[1][0]);
  EXPECT_EQ(2, bottom_need_backward[2].size());
  EXPECT_EQ(true, bottom_need_backward[2][0]);
  EXPECT_EQ(false, bottom_need_backward[2][1]);
}

TYPED_TEST(NetTest, TestBottomNeedBackwardEuclideanForce) {
  const bool force_backward = true;
  this->InitTinyNetEuclidean(force_backward);
  const vector<vector<bool> >& bottom_need_backward =
      this->net_->bottom_need_backward();
  EXPECT_EQ(3, bottom_need_backward.size());
  EXPECT_EQ(0, bottom_need_backward[0].size());
  EXPECT_EQ(1, bottom_need_backward[1].size());
  EXPECT_EQ(true, bottom_need_backward[1][0]);
  EXPECT_EQ(2, bottom_need_backward[2].size());
  EXPECT_EQ(true, bottom_need_backward[2][0]);
  EXPECT_EQ(true, bottom_need_backward[2][1]);
}

TYPED_TEST(NetTest, TestBottomNeedBackwardTricky) {
  this->InitTrickyNet();
  const vector<vector<bool> >& bottom_need_backward =
      this->net_->bottom_need_backward();
  EXPECT_EQ(4, bottom_need_backward.size());
  EXPECT_EQ(0, bottom_need_backward[0].size());
  EXPECT_EQ(1, bottom_need_backward[1].size());
  EXPECT_EQ(false, bottom_need_backward[1][0]);
  EXPECT_EQ(1, bottom_need_backward[2].size());
  EXPECT_EQ(false, bottom_need_backward[2][0]);
  EXPECT_EQ(2, bottom_need_backward[3].size());
  EXPECT_EQ(true, bottom_need_backward[3][0]);
  // The label input to the SoftmaxLossLayer should say it "needs backward"
  // since it has weights under it, even though we expect this to cause a crash
  // at training/test time.
  EXPECT_EQ(true, bottom_need_backward[3][1]);
}

TYPED_TEST(NetTest, TestLossWeight) {
  typedef typename TypeParam::Dtype Dtype;
  // First, compute the loss and gradients with no loss_weight specified.
  // In this case, the loss weight for the 'EuclideanLoss' layer should default
  // to 1.
  vector<Blob<Dtype>*> bottom;
  Caffe::set_random_seed(this->seed_, Caffe::GetDefaultDevice());
  const bool kForceBackward = true;
  this->InitUnsharedWeightsNet(NULL, NULL, kForceBackward);
  const Dtype loss = this->net_->ForwardBackward();
  const bool kCopyDiff = true;
  vector<shared_ptr<Blob<Dtype> > > blob_grads;
  this->CopyNetBlobs(kCopyDiff, &blob_grads);
  vector<shared_ptr<Blob<Dtype> > > param_grads;
  this->CopyNetParams(kCopyDiff, &param_grads);
  // Check that the loss is non-trivial, otherwise the test doesn't prove much.
  const Dtype kMinLossAbsValue = 1e-2;
  ASSERT_GE(fabs(loss), kMinLossAbsValue);
  const Dtype kErrorMargin = 1e-4;
  const int_tp kNumLossWeights = 6;
  Dtype kLossWeights[kNumLossWeights] = {2, 0, 1, -1, -2.5, 3.7};
  for (int_tp i = 0; i < kNumLossWeights; ++i) {
    Caffe::set_random_seed(this->seed_, Caffe::GetDefaultDevice());
    this->InitUnsharedWeightsNet(&kLossWeights[i], NULL, kForceBackward);
    const Dtype weighted_loss = this->net_->ForwardBackward();
    const Dtype error_margin = kErrorMargin * fabs(kLossWeights[i]);
    EXPECT_NEAR(loss * kLossWeights[i], weighted_loss, error_margin)
        << "loss weight = " << kLossWeights[i];
    const vector<shared_ptr<Blob<Dtype> > >& weighted_blobs =
        this->net_->blobs();
    ASSERT_EQ(blob_grads.size(), weighted_blobs.size());
    for (int_tp j = 0; j < blob_grads.size(); ++j) {
      ASSERT_EQ(blob_grads[j]->count(), weighted_blobs[j]->count());
      for (int_tp k = 0; k < blob_grads[j]->count(); ++k) {
        EXPECT_NEAR(blob_grads[j]->cpu_diff()[k] * kLossWeights[i],
                    weighted_blobs[j]->cpu_diff()[k], error_margin);
      }
    }
    const vector<shared_ptr<Blob<Dtype> > >& weighted_params =
        this->net_->params();
    ASSERT_EQ(param_grads.size(), weighted_params.size());
    for (int_tp j = 0; j < param_grads.size(); ++j) {
      ASSERT_EQ(param_grads[j]->count(), weighted_params[j]->count());
      for (int_tp k = 0; k < param_grads[j]->count(); ++k) {
        EXPECT_NEAR(param_grads[j]->cpu_diff()[k] * kLossWeights[i],
                    weighted_params[j]->cpu_diff()[k], error_margin);
      }
    }
  }
}

TYPED_TEST(NetTest, TestLossWeightMidNet) {
  typedef typename TypeParam::Dtype Dtype;
  Caffe::set_random_seed(this->seed_, Caffe::GetDefaultDevice());
  const bool kForceBackward = true;
  Dtype loss_weight = 0;
  Dtype midnet_loss_weight = 1;
  this->InitUnsharedWeightsNet(&loss_weight, &midnet_loss_weight,
                               kForceBackward);
  const Dtype loss = this->net_->ForwardBackward();
  const bool kCopyDiff = true;
  const bool kReshape = true;
  Blob<Dtype> data_grad;
  data_grad.CopyFrom(*this->net_->blob_by_name("data"), kCopyDiff, kReshape);
  // Check that the loss is non-trivial, otherwise the test doesn't prove much.
  const Dtype kMinLossAbsValue = 1e-2;
  ASSERT_GE(fabs(loss), kMinLossAbsValue);
  const Dtype kErrorMargin = 1e-4;
  const int_tp kNumLossWeights = 6;
  Dtype kLossWeights[kNumLossWeights] = {2, 0, 1, -1, -2.5, 3.7};
  for (int_tp i = 0; i < kNumLossWeights; ++i) {
    Caffe::set_random_seed(this->seed_, Caffe::GetDefaultDevice());
    this->InitUnsharedWeightsNet(&loss_weight, &kLossWeights[i],
                                 kForceBackward);
    const Dtype weighted_loss = this->net_->ForwardBackward();
    const Dtype error_margin = kErrorMargin * fabs(kLossWeights[i]);
    EXPECT_NEAR(loss * kLossWeights[i], weighted_loss, error_margin)
        << "loss weight = " << kLossWeights[i];
    const shared_ptr<Blob<Dtype> >& weighted_blob =
        this->net_->blob_by_name("data");
    ASSERT_EQ(data_grad.count(), weighted_blob->count());
    for (int_tp j = 0; j < data_grad.count(); ++j) {
      EXPECT_NEAR(data_grad.cpu_diff()[j] * kLossWeights[i],
                  weighted_blob->cpu_diff()[j], error_margin);
    }
  }
}

TYPED_TEST(NetTest, TestComboLossWeight) {
  typedef typename TypeParam::Dtype Dtype;
  Dtype loss_weight;
  Dtype midnet_loss_weight;
  const bool kForceBackward = true;
  const Dtype kErrorMargin = 1e-4;

  // Get the loss and gradients with 'EuclideanLoss' weight 1,
  // 'InnerProduct' weight 1.
  loss_weight = 1;
  midnet_loss_weight = 1;
  Caffe::set_random_seed(this->seed_, Caffe::GetDefaultDevice());
  this->InitUnsharedWeightsNet(&loss_weight, &midnet_loss_weight,
                               kForceBackward);
  const Dtype loss = this->net_->ForwardBackward();
  const bool kCopyDiff = true;
  vector<shared_ptr<Blob<Dtype> > > blob_grads;
  this->CopyNetBlobs(kCopyDiff, &blob_grads);
  vector<shared_ptr<Blob<Dtype> > > param_grads;
  this->CopyNetParams(kCopyDiff, &param_grads);

  loss_weight = 2;
  midnet_loss_weight = 1;
  Caffe::set_random_seed(this->seed_, Caffe::GetDefaultDevice());
  this->InitUnsharedWeightsNet(&loss_weight, &midnet_loss_weight,
                               kForceBackward);
  const Dtype loss_main_2 = this->net_->ForwardBackward();
  vector<shared_ptr<Blob<Dtype> > > blob_grads_loss_2;
  this->CopyNetBlobs(kCopyDiff, &blob_grads_loss_2);
  vector<shared_ptr<Blob<Dtype> > > param_grads_loss_2;
  this->CopyNetParams(kCopyDiff, &param_grads_loss_2);

  loss_weight = 3;
  midnet_loss_weight = 1;
  Caffe::set_random_seed(this->seed_, Caffe::GetDefaultDevice());
  this->InitUnsharedWeightsNet(&loss_weight, &midnet_loss_weight,
                               kForceBackward);
  const Dtype loss_main_3 = this->net_->ForwardBackward();
  const vector<shared_ptr<Blob<Dtype> > >& blob_grads_loss_3 =
      this->net_->blobs();
  ASSERT_EQ(blob_grads.size(), blob_grads_loss_3.size());
  ASSERT_EQ(blob_grads_loss_2.size(), blob_grads_loss_3.size());
  for (int_tp j = 0; j < blob_grads.size(); ++j) {
    const string& blob_name = this->net_->blob_names()[j];
    bool grad_should_change = true;
    if (blob_name == "innerproduct1_innerproduct1_0_split_0") {
      grad_should_change = false;
    }
    ASSERT_EQ(blob_grads[j]->count(), blob_grads_loss_3[j]->count());
    ASSERT_EQ(blob_grads_loss_2[j]->count(), blob_grads_loss_3[j]->count());
    for (int_tp k = 0; k < blob_grads[j]->count(); ++k) {
      const Dtype grad_diff_2 = blob_grads_loss_2[j]->cpu_diff()[k] -
                                    blob_grads[j]->cpu_diff()[k];
      const Dtype grad_diff_3 = blob_grads_loss_3[j]->cpu_diff()[k] -
                                    blob_grads[j]->cpu_diff()[k];
      if (grad_should_change) {
        // Test non-triviality.
        const Dtype kMinGradDiffAbsValue = 1e-4;
        EXPECT_GT(fabs(grad_diff_2), kMinGradDiffAbsValue) << blob_name;
        EXPECT_NEAR(2 * grad_diff_2, grad_diff_3, kErrorMargin) << blob_name;
      } else {
        EXPECT_EQ(0, grad_diff_2) << blob_name;
        EXPECT_EQ(0, grad_diff_3) << blob_name;
      }
    }
  }

  loss_weight = 1;
  midnet_loss_weight = 2;
  Caffe::set_random_seed(this->seed_, Caffe::GetDefaultDevice());
  this->InitUnsharedWeightsNet(&loss_weight, &midnet_loss_weight,
                               kForceBackward);
  const Dtype loss_midnet_2 = this->net_->ForwardBackward();
  this->CopyNetBlobs(kCopyDiff, &blob_grads_loss_2);
  this->CopyNetParams(kCopyDiff, &param_grads_loss_2);

  loss_weight = 1;
  midnet_loss_weight = 3;
  Caffe::set_random_seed(this->seed_, Caffe::GetDefaultDevice());
  this->InitUnsharedWeightsNet(&loss_weight, &midnet_loss_weight,
                               kForceBackward);
  const Dtype loss_midnet_3 = this->net_->ForwardBackward();
  const vector<shared_ptr<Blob<Dtype> > >& blob_grads_midnet_loss_3 =
      this->net_->blobs();
  ASSERT_EQ(blob_grads.size(), blob_grads_midnet_loss_3.size());
  ASSERT_EQ(blob_grads_loss_2.size(), blob_grads_midnet_loss_3.size());
  const vector<string>& blob_names = this->net_->blob_names();
  for (int_tp j = 0; j < blob_grads.size(); ++j) {
    const string& blob_name = blob_names[j];
    bool grad_should_change = false;
    if (blob_name == "innerproduct1" ||
        blob_name == "innerproduct1_innerproduct1_0_split_0" ||
        blob_name == "data_data_0_split_0" || blob_name == "data") {
      grad_should_change = true;
    }
    ASSERT_EQ(blob_grads[j]->count(), blob_grads_midnet_loss_3[j]->count());
    ASSERT_EQ(blob_grads[j]->count(), blob_grads_loss_2[j]->count());
    for (int_tp k = 0; k < blob_grads[j]->count(); ++k) {
      const Dtype grad_diff_2 = blob_grads_loss_2[j]->cpu_diff()[k] -
                                    blob_grads[j]->cpu_diff()[k];
      const Dtype grad_diff_3 = blob_grads_midnet_loss_3[j]->cpu_diff()[k] -
                                    blob_grads[j]->cpu_diff()[k];
      if (grad_should_change) {
        // Test non-triviality.
        const Dtype kMinGradDiffAbsValue = 1e-4;
        EXPECT_GT(fabs(grad_diff_2), kMinGradDiffAbsValue) << blob_name;
        EXPECT_NEAR(2 * grad_diff_2, grad_diff_3, kErrorMargin) << blob_name;
      } else {
        EXPECT_EQ(0, grad_diff_2) << blob_name;
        EXPECT_EQ(0, grad_diff_3) << blob_name;
      }
    }
  }

  const Dtype kMinLossDiffAbsValue = 1e-4;

  Dtype loss_diff_2 = loss_main_2 - loss;
  // Test non-triviality.
  EXPECT_GT(fabs(loss_diff_2), kMinLossDiffAbsValue);
  Dtype loss_diff_3 = loss_main_3 - loss;
  EXPECT_NEAR(2 * loss_diff_2, loss_diff_3, kErrorMargin);

  loss_diff_2 = loss_midnet_2 - loss;
  // Test non-triviality.
  EXPECT_GT(fabs(loss_diff_2), kMinLossDiffAbsValue);
  loss_diff_3 = loss_midnet_3 - loss;
  EXPECT_NEAR(2 * loss_diff_2, loss_diff_3, kErrorMargin);
}

TYPED_TEST(NetTest, TestBackwardWithAccuracyLayer) {
  const bool kForceBackward = false;
  const bool kAccuracyLayer = true;
  this->InitTinyNet(kForceBackward, kAccuracyLayer);
  EXPECT_TRUE(this->net_->has_blob("accuracy"));
  // Test that we can do Backward even though we have an 'Accuracy' layer.
  this->net_->ForwardBackward();
}

TYPED_TEST(NetTest, TestUnsharedWeightsDataNet) {
  typedef typename TypeParam::Dtype Dtype;
  this->InitUnsharedWeightsNet();
  Dtype loss;
  this->net_->Forward(&loss);
  EXPECT_GT(loss, 0);
}

TYPED_TEST(NetTest, TestSharedWeightsDataNet) {
  typedef typename TypeParam::Dtype Dtype;
  this->InitSharedWeightsNet();
  Dtype loss;
  this->net_->Forward(&loss);
  EXPECT_FLOAT_EQ(loss, 0);
}

TYPED_TEST(NetTest, TestUnsharedWeightsDiffNet) {
  typedef typename TypeParam::Dtype Dtype;
  this->InitUnsharedWeightsNet();
  Net<Dtype>* net = this->net_.get();
  net->Forward();
  net->Backward();
  Layer<Dtype>* ip1_layer = net->layer_by_name("innerproduct1").get();
  Layer<Dtype>* ip2_layer = net->layer_by_name("innerproduct2").get();
  const int_tp count = ip1_layer->blobs()[0]->count();
  const Dtype* grad1 = ip1_layer->blobs()[0]->cpu_diff();
  const Dtype* grad2 = ip2_layer->blobs()[0]->cpu_diff();
  for (int_tp i = 0; i < count; ++i) {
    EXPECT_GT(fabs(grad1[i]), 0);
    EXPECT_FLOAT_EQ(-1 * grad1[i], grad2[i]);
  }
}

TYPED_TEST(NetTest, TestSharedWeightsDiffNet) {
  typedef typename TypeParam::Dtype Dtype;
  this->InitSharedWeightsNet();
  Net<Dtype>* net = this->net_.get();
  Dtype loss;
  net->Forward(&loss);
  net->Backward();
  EXPECT_FLOAT_EQ(loss, 0);
  Layer<Dtype>* ip1_layer = net->layer_by_name("innerproduct1").get();
  Layer<Dtype>* ip2_layer = net->layer_by_name("innerproduct2").get();
  const int_tp count = ip1_layer->blobs()[0]->count();
  const Dtype* grad1 = ip1_layer->blobs()[0]->cpu_diff();
  const Dtype* grad2 = ip2_layer->blobs()[0]->cpu_diff();
  for (int_tp i = 0; i < count; ++i) {
    EXPECT_FLOAT_EQ(0, grad1[i]);
    EXPECT_FLOAT_EQ(0, grad2[i]);
  }
}

TYPED_TEST(NetTest, TestSharedWeightsUpdate) {
  typedef typename TypeParam::Dtype Dtype;
  Caffe::set_random_seed(this->seed_, Caffe::GetDefaultDevice());
  this->InitDiffDataSharedWeightsNet();
  EXPECT_EQ(this->net_->layer_names()[1], "innerproduct1");
  EXPECT_EQ(this->net_->layer_names()[2], "innerproduct2");
  Blob<Dtype>* ip1_weights = this->net_->layers()[1]->blobs()[0].get();
  Blob<Dtype>* ip2_weights = this->net_->layers()[2]->blobs()[0].get();
  // Check that data and diff blobs of shared weights share the same memory
  // locations.
  EXPECT_EQ(ip1_weights->cpu_data(), ip2_weights->cpu_data());
  EXPECT_EQ(ip1_weights->cpu_diff(), ip2_weights->cpu_diff());
  this->net_->Forward();
  this->net_->Backward();
  // Compute the expected update as the data minus the two diffs.
  Blob<Dtype> shared_params;
  const bool reshape = true;
  const bool copy_diff = false;
  shared_params.CopyFrom(*ip1_weights, copy_diff, reshape);
  shared_params.CopyFrom(*ip1_weights, !copy_diff, reshape);
  const int_tp count = ip1_weights->count();
  // Make sure the diffs are non-trivial.
  for (int_tp i = 0; i < count; ++i) {
    EXPECT_NE(0, ip1_weights->cpu_diff()[i]);
  }
  caffe_axpy(count, Dtype(-1), shared_params.cpu_diff(),
             shared_params.mutable_cpu_data());
  const Dtype* expected_updated_params = shared_params.cpu_data();
  this->net_->Update();
  const Dtype* actual_updated_params = ip1_weights->cpu_data();
  for (int_tp i = 0; i < count; ++i) {
    EXPECT_EQ(expected_updated_params[i], actual_updated_params[i]);
  }
  // Check that data blobs of shared weights STILL point to the same memory
  // location (because ... who knows).
  EXPECT_EQ(ip1_weights->cpu_data(), ip2_weights->cpu_data());

  Caffe::set_random_seed(this->seed_, Caffe::GetDefaultDevice());
  this->InitDiffDataUnsharedWeightsNet();
  EXPECT_EQ(this->net_->layer_names()[1], "innerproduct1");
  EXPECT_EQ(this->net_->layer_names()[2], "innerproduct2");
  ip1_weights = this->net_->layers()[1]->blobs()[0].get();
  ip2_weights = this->net_->layers()[2]->blobs()[0].get();
  // Check that data and diff blobs of unshared weights are at different
  // locations in memory.
  EXPECT_NE(ip1_weights->cpu_data(), ip2_weights->cpu_data());
  EXPECT_NE(ip1_weights->cpu_diff(), ip2_weights->cpu_diff());
  this->net_->Forward();
  this->net_->Backward();
  // Compute the expected update.
  Blob<Dtype> unshared_params1;
  unshared_params1.CopyFrom(*ip1_weights, copy_diff, reshape);
  unshared_params1.CopyFrom(*ip1_weights,  !copy_diff, reshape);
  Blob<Dtype> unshared_params2;
  unshared_params2.CopyFrom(*ip2_weights, copy_diff, reshape);
  unshared_params2.CopyFrom(*ip2_weights, !copy_diff, reshape);
  // Make sure the diffs are non-trivial and sum to the diff in the shared net.
  for (int_tp i = 0; i < count; ++i) {
    EXPECT_NE(0, ip1_weights->cpu_diff()[i]);
    EXPECT_NE(0, ip2_weights->cpu_diff()[i]);
    EXPECT_NE(ip1_weights->cpu_diff()[i], ip2_weights->cpu_diff()[i]);
    EXPECT_FLOAT_EQ(ip1_weights->cpu_diff()[i] + ip2_weights->cpu_diff()[i],
                    shared_params.cpu_diff()[i]);
  }
  caffe_axpy(count, Dtype(-1), ip1_weights->cpu_diff(),
             unshared_params1.mutable_cpu_data());
  caffe_axpy(count, Dtype(-1), ip2_weights->cpu_diff(),
             unshared_params2.mutable_cpu_data());
  const Dtype* expected_updated_params1 = unshared_params1.cpu_data();
  const Dtype* expected_updated_params2 = unshared_params2.cpu_data();
  this->net_->Update();
  const Dtype* actual_updated_params1 = ip1_weights->cpu_data();
  const Dtype* actual_updated_params2 = ip2_weights->cpu_data();
  for (int_tp i = 0; i < count; ++i) {
    EXPECT_EQ(expected_updated_params1[i], actual_updated_params1[i]);
    EXPECT_EQ(expected_updated_params2[i], actual_updated_params2[i]);
    EXPECT_NE(actual_updated_params1[i], actual_updated_params2[i]);
    EXPECT_NE(expected_updated_params, expected_updated_params1);
  }
}

TYPED_TEST(NetTest, TestSharedWeightsResume) {
  typedef typename TypeParam::Dtype Dtype;

  // Create a net with weight sharing; Update it once.
  Caffe::set_random_seed(this->seed_, Caffe::GetDefaultDevice());
  this->InitDiffDataSharedWeightsNet();
  EXPECT_EQ(this->net_->layer_names()[1], "innerproduct1");
  EXPECT_EQ(this->net_->layer_names()[2], "innerproduct2");
  Blob<Dtype>* ip1_weights = this->net_->layers()[1]->blobs()[0].get();
  Blob<Dtype>* ip2_weights = this->net_->layers()[2]->blobs()[0].get();
  // Check that data and diff blobs of shared weights share the same memory
  // locations.
  EXPECT_EQ(ip1_weights->cpu_data(), ip2_weights->cpu_data());
  EXPECT_EQ(ip1_weights->cpu_diff(), ip2_weights->cpu_diff());
  this->net_->ForwardBackward();
  this->net_->Update();
  Blob<Dtype> shared_params;
  const bool kReshape = true;
  const bool kCopyDiff = false;
  shared_params.CopyFrom(*ip1_weights, kCopyDiff, kReshape);
  const int_tp count = ip1_weights->count();

  // Write the net to a NetParameter, as in Solver::Snapshot.
  NetParameter net_param;
  this->net_->ToProto(&net_param);

  // Reinitialize the net and copy parameters from net_param, as in
  // Solver::Restore.
  Caffe::set_random_seed(this->seed_, Caffe::GetDefaultDevice());
  this->InitDiffDataSharedWeightsNet();
  this->net_->CopyTrainedLayersFrom(net_param);
  ip1_weights = this->net_->layers()[1]->blobs()[0].get();
  ip2_weights = this->net_->layers()[2]->blobs()[0].get();
  ASSERT_FALSE(NULL == ip1_weights);
  ASSERT_FALSE(NULL == ip2_weights);
  EXPECT_NE(ip1_weights, ip2_weights);
  // Check that data and diff blobs of shared weights share the same memory
  // locations.
  EXPECT_EQ(ip1_weights->cpu_data(), ip2_weights->cpu_data());
  EXPECT_EQ(ip1_weights->cpu_diff(), ip2_weights->cpu_diff());
  for (int_tp i = 0; i < count; ++i) {
    EXPECT_FLOAT_EQ(shared_params.cpu_data()[i], ip1_weights->cpu_data()[i]);
  }
}

TYPED_TEST(NetTest, TestParamPropagateDown) {
  typedef typename TypeParam::Dtype Dtype;
  const bool kBiasTerm = true, kForceBackward = false;
  const Dtype* kLossWeight1 = NULL;
  const Dtype* kLossWeight2 = NULL;

  // Run the net with all params learned; check that gradients are non-zero.
  Caffe::set_random_seed(this->seed_, Caffe::GetDefaultDevice());
  Dtype blobs_lr_w1 = 1, blobs_lr_w2 = 1, blobs_lr_b1 = 2, blobs_lr_b2 = 2;
  this->InitUnsharedWeightsNet(kLossWeight1, kLossWeight2, kForceBackward,
      kBiasTerm, blobs_lr_w1, blobs_lr_w2, blobs_lr_b1, blobs_lr_b2);
  this->net_->Forward();
  this->net_->Backward();
  const vector<shared_ptr<Blob<Dtype> > >& params = this->net_->params();
  const int_tp num_params = params.size();
  ASSERT_EQ(4, num_params);
  const Dtype kNonZeroTestMin = 1e-3;
  vector<Dtype> param_asums(params.size());
  for (int_tp i = 0; i < num_params; ++i) {
    const Dtype param_asum =
       caffe_cpu_asum(params[i]->count(), params[i]->cpu_diff());
    param_asums[i] = param_asum;
    EXPECT_GT(param_asum, kNonZeroTestMin);
  }

  // Change the learning rates to different non-zero values; should see same
  // gradients.
  Caffe::set_random_seed(this->seed_, Caffe::GetDefaultDevice());
  blobs_lr_w1 *= 2, blobs_lr_w2 *= 2, blobs_lr_b1 *= 2, blobs_lr_b2 *= 2;
  this->InitUnsharedWeightsNet(kLossWeight1, kLossWeight2, kForceBackward,
      kBiasTerm, blobs_lr_w1, blobs_lr_w2, blobs_lr_b1, blobs_lr_b2);
  this->net_->Forward();
  this->net_->Backward();
  const vector<shared_ptr<Blob<Dtype> > >& params2 = this->net_->params();
  ASSERT_EQ(num_params, params2.size());
  for (int_tp i = 0; i < num_params; ++i) {
    const Dtype param_asum =
       caffe_cpu_asum(params2[i]->count(), params2[i]->cpu_diff());
    EXPECT_FLOAT_EQ(param_asum, param_asums[i]);
  }

  // Change a subset of the learning rates to zero; check that we see zero
  // gradients for those.
  Caffe::set_random_seed(this->seed_, Caffe::GetDefaultDevice());
  blobs_lr_w1 = 1, blobs_lr_w2 = 0, blobs_lr_b1 = 0, blobs_lr_b2 = 1;
  this->InitUnsharedWeightsNet(kLossWeight1, kLossWeight2, kForceBackward,
      kBiasTerm, blobs_lr_w1, blobs_lr_w2, blobs_lr_b1, blobs_lr_b2);
  this->net_->Forward();
  this->net_->Backward();
  const vector<shared_ptr<Blob<Dtype> > >& params3 = this->net_->params();
  ASSERT_EQ(num_params, params3.size());
  for (int_tp i = 0; i < num_params; ++i) {
    const Dtype param_asum =
       caffe_cpu_asum(params3[i]->count(), params3[i]->cpu_diff());
    if (i == 1 || i == 2) {
      EXPECT_FLOAT_EQ(0, param_asum);
    } else {
      EXPECT_FLOAT_EQ(param_asum, param_asums[i]);
    }
  }

  // Change the opposite subset of the learning rates to zero.
  Caffe::set_random_seed(this->seed_, Caffe::GetDefaultDevice());
  blobs_lr_w1 = 0, blobs_lr_w2 = 1, blobs_lr_b1 = 1, blobs_lr_b2 = 0;
  this->InitUnsharedWeightsNet(kLossWeight1, kLossWeight2, kForceBackward,
      kBiasTerm, blobs_lr_w1, blobs_lr_w2, blobs_lr_b1, blobs_lr_b2);
  this->net_->Forward();
  this->net_->Backward();
  const vector<shared_ptr<Blob<Dtype> > >& params4 = this->net_->params();
  ASSERT_EQ(num_params, params4.size());
  for (int_tp i = 0; i < num_params; ++i) {
    const Dtype param_asum =
       caffe_cpu_asum(params4[i]->count(), params4[i]->cpu_diff());
    if (i == 0 || i == 3) {
      EXPECT_FLOAT_EQ(0, param_asum);
    } else {
      EXPECT_FLOAT_EQ(param_asum, param_asums[i]);
    }
  }
}

TYPED_TEST(NetTest, TestFromTo) {
  typedef typename TypeParam::Dtype Dtype;
  this->InitTinyNet();

  // Run Forward and Backward, recording the data diff and loss.
  Blob<Dtype> data;
  data.ReshapeLike(*this->net_->blob_by_name("data"));
  this->net_->Forward();
  this->net_->Backward();
  data.CopyFrom(*this->net_->blob_by_name("data"), true, true);
  const Dtype *loss_ptr = this->net_->output_blobs()[0]->cpu_data();
  Dtype loss = *loss_ptr;

  // Check that combining partial Forwards gives the same loss.
  for (int_tp i = 1; i < this->net_->layers().size(); ++i) {
    // Note that we skip layer zero to keep the same data.
    this->net_->ForwardFromTo(1, 1);
    if (i < this->net_->layers().size() - 1) {
      this->net_->ForwardFrom(i + 1);
    }
    EXPECT_EQ(loss, *loss_ptr);
  }

  // Check that combining partial Backwards gives the same data diff.
  for (int_tp i = 1; i < this->net_->layers().size(); ++i) {
    this->net_->BackwardTo(i);
    this->net_->BackwardFrom(i - 1);
    for (int_tp j = 0; j < data.count(); ++j) {
      EXPECT_EQ(data.cpu_diff()[j],
          this->net_->blob_by_name("data")->cpu_diff()[j]);
    }
  }
}

class FilterNetTest : public ::testing::Test {
 protected:
  void RunFilterNetTest(
      const string& input_param_string, const string& filtered_param_string) {
    NetParameter input_param;
    CHECK(google::protobuf::TextFormat::ParseFromString(
        input_param_string, &input_param));
    NetParameter expected_filtered_param;
    CHECK(google::protobuf::TextFormat::ParseFromString(
        filtered_param_string, &expected_filtered_param));
    NetParameter actual_filtered_param;
    Net<float>::FilterNet(input_param, &actual_filtered_param);
    EXPECT_EQ(expected_filtered_param.DebugString(),
        actual_filtered_param.DebugString());
    // Also test idempotence.
    NetParameter double_filtered_param;
    Net<float>::FilterNet(actual_filtered_param, &double_filtered_param);
    EXPECT_EQ(actual_filtered_param.DebugString(),
       double_filtered_param.DebugString());
  }
};

TEST_F(FilterNetTest, TestNoFilter) {
  const string& input_proto =
      "name: 'TestNetwork' "
      "layer { "
      "  name: 'data' "
      "  type: 'Data' "
      "  top: 'data' "
      "  top: 'label' "
      "} "
      "layer { "
      "  name: 'innerprod' "
      "  type: 'InnerProduct' "
      "  bottom: 'data' "
      "  top: 'innerprod' "
      "} "
      "layer { "
      "  name: 'loss' "
      "  type: 'SoftmaxWithLoss' "
      "  bottom: 'innerprod' "
      "  bottom: 'label' "
      "} ";
  this->RunFilterNetTest(input_proto, input_proto);
}

TEST_F(FilterNetTest, TestFilterLeNetTrainTest) {
  const string& input_proto =
      "name: 'LeNet' "
      "layer { "
      "  name: 'mnist' "
      "  type: 'Data' "
      "  top: 'data' "
      "  top: 'label' "
      "  data_param { "
      "    source: 'mnist-train-leveldb' "
      "    batch_size: 64 "
      "  } "
      "  transform_param { "
      "    scale: 0.00390625 "
      "  } "
      "  include: { phase: TRAIN } "
      "} "
      "layer { "
      "  name: 'mnist' "
      "  type: 'Data' "
      "  top: 'data' "
      "  top: 'label' "
      "  data_param { "
      "    source: 'mnist-test-leveldb' "
      "    batch_size: 100 "
      "  } "
      "  transform_param { "
      "    scale: 0.00390625 "
      "  } "
      "  include: { phase: TEST } "
      "} "
      "layer { "
      "  name: 'conv1' "
      "  type: 'Convolution' "
      "  bottom: 'data' "
      "  top: 'conv1' "
      "  param { "
      "    lr_mult: 1 "
      "  } "
      "  param { "
      "    lr_mult: 2 "
      "  } "
      "  convolution_param { "
      "    num_output: 20 "
      "    kernel_size: 5 "
      "    stride: 1 "
      "    weight_filler { "
      "      type: 'xavier' "
      "    } "
      "    bias_filler { "
      "      type: 'constant' "
      "    } "
      "  } "
      "} "
      "layer { "
      "  name: 'ip1' "
      "  type: 'InnerProduct' "
      "  bottom: 'conv1' "
      "  top: 'ip1' "
      "  param { "
      "    lr_mult: 1 "
      "  } "
      "  param { "
      "    lr_mult: 2 "
      "  } "
      "  inner_product_param { "
      "    num_output: 10 "
      "    weight_filler { "
      "      type: 'xavier' "
      "    } "
      "    bias_filler { "
      "      type: 'constant' "
      "    } "
      "  } "
      "} "
      "layer { "
      "  name: 'accuracy' "
      "  type: 'Accuracy' "
      "  bottom: 'ip1' "
      "  bottom: 'label' "
      "  top: 'accuracy' "
      "  include: { phase: TEST } "
      "} "
      "layer { "
      "  name: 'loss' "
      "  type: 'SoftmaxWithLoss' "
      "  bottom: 'ip2' "
      "  bottom: 'label' "
      "  top: 'loss' "
      "} ";
  const string input_proto_train = "state: { phase: TRAIN } " + input_proto;
  const string input_proto_test = "state: { phase: TEST } " + input_proto;
  const string output_proto_train =
      "name: 'LeNet' "
      "layer { "
      "  name: 'mnist' "
      "  type: 'Data' "
      "  top: 'data' "
      "  top: 'label' "
      "  data_param { "
      "    source: 'mnist-train-leveldb' "
      "    batch_size: 64 "
      "  } "
      "  transform_param { "
      "    scale: 0.00390625 "
      "  } "
      "  include: { phase: TRAIN } "
      "} "
      "layer { "
      "  name: 'conv1' "
      "  type: 'Convolution' "
      "  bottom: 'data' "
      "  top: 'conv1' "
      "  param { "
      "    lr_mult: 1 "
      "  } "
      "  param { "
      "    lr_mult: 2 "
      "  } "
      "  convolution_param { "
      "    num_output: 20 "
      "    kernel_size: 5 "
      "    stride: 1 "
      "    weight_filler { "
      "      type: 'xavier' "
      "    } "
      "    bias_filler { "
      "      type: 'constant' "
      "    } "
      "  } "
      "} "
      "layer { "
      "  name: 'ip1' "
      "  type: 'InnerProduct' "
      "  bottom: 'conv1' "
      "  top: 'ip1' "
      "  param { "
      "    lr_mult: 1 "
      "  } "
      "  param { "
      "    lr_mult: 2 "
      "  } "
      "  inner_product_param { "
      "    num_output: 10 "
      "    weight_filler { "
      "      type: 'xavier' "
      "    } "
      "    bias_filler { "
      "      type: 'constant' "
      "    } "
      "  } "
      "} "
      "layer { "
      "  name: 'loss' "
      "  type: 'SoftmaxWithLoss' "
      "  bottom: 'ip2' "
      "  bottom: 'label' "
      "  top: 'loss' "
      "} ";
  const string& output_proto_test =
      "name: 'LeNet' "
      "layer { "
      "  name: 'mnist' "
      "  type: 'Data' "
      "  top: 'data' "
      "  top: 'label' "
      "  data_param { "
      "    source: 'mnist-test-leveldb' "
      "    batch_size: 100 "
      "  } "
      "  transform_param { "
      "    scale: 0.00390625 "
      "  } "
      "  include: { phase: TEST } "
      "} "
      "layer { "
      "  name: 'conv1' "
      "  type: 'Convolution' "
      "  bottom: 'data' "
      "  top: 'conv1' "
      "  param { "
      "    lr_mult: 1 "
      "  } "
      "  param { "
      "    lr_mult: 2 "
      "  } "
      "  convolution_param { "
      "    num_output: 20 "
      "    kernel_size: 5 "
      "    stride: 1 "
      "    weight_filler { "
      "      type: 'xavier' "
      "    } "
      "    bias_filler { "
      "      type: 'constant' "
      "    } "
      "  } "
      "} "
      "layer { "
      "  name: 'ip1' "
      "  type: 'InnerProduct' "
      "  bottom: 'conv1' "
      "  top: 'ip1' "
      "  param { "
      "    lr_mult: 1 "
      "  } "
      "  param { "
      "    lr_mult: 2 "
      "  } "
      "  inner_product_param { "
      "    num_output: 10 "
      "    weight_filler { "
      "      type: 'xavier' "
      "    } "
      "    bias_filler { "
      "      type: 'constant' "
      "    } "
      "  } "
      "} "
      "layer { "
      "  name: 'accuracy' "
      "  type: 'Accuracy' "
      "  bottom: 'ip1' "
      "  bottom: 'label' "
      "  top: 'accuracy' "
      "  include: { phase: TEST } "
      "} "
      "layer { "
      "  name: 'loss' "
      "  type: 'SoftmaxWithLoss' "
      "  bottom: 'ip2' "
      "  bottom: 'label' "
      "  top: 'loss' "
      "} ";
  const string output_proto_train_explicit =
      output_proto_train + " state: { phase: TRAIN } ";
  const string output_proto_test_explicit =
      output_proto_test + " state: { phase: TEST } ";
  this->RunFilterNetTest(input_proto_train, output_proto_train_explicit);
  this->RunFilterNetTest(input_proto_test, output_proto_test_explicit);
}

TEST_F(FilterNetTest, TestFilterOutByStage) {
  const string& input_proto =
      "name: 'TestNetwork' "
      "layer { "
      "  name: 'data' "
      "  type: 'Data' "
      "  top: 'data' "
      "  top: 'label' "
      "  include: { stage: 'mystage' } "
      "} "
      "layer { "
      "  name: 'innerprod' "
      "  type: 'InnerProduct' "
      "  bottom: 'data' "
      "  top: 'innerprod' "
      "} "
      "layer { "
      "  name: 'loss' "
      "  type: 'SoftmaxWithLoss' "
      "  bottom: 'innerprod' "
      "  bottom: 'label' "
      "} ";
  const string& output_proto =
      "name: 'TestNetwork' "
      "layer { "
      "  name: 'innerprod' "
      "  type: 'InnerProduct' "
      "  bottom: 'data' "
      "  top: 'innerprod' "
      "} "
      "layer { "
      "  name: 'loss' "
      "  type: 'SoftmaxWithLoss' "
      "  bottom: 'innerprod' "
      "  bottom: 'label' "
      "} ";
  this->RunFilterNetTest(input_proto, output_proto);
}

TEST_F(FilterNetTest, TestFilterOutByStage2) {
  const string& input_proto =
      "name: 'TestNetwork' "
      "layer { "
      "  name: 'data' "
      "  type: 'Data' "
      "  top: 'data' "
      "  top: 'label' "
      "} "
      "layer { "
      "  name: 'innerprod' "
      "  type: 'InnerProduct' "
      "  bottom: 'data' "
      "  top: 'innerprod' "
      "  include: { stage: 'mystage' } "
      "} "
      "layer { "
      "  name: 'loss' "
      "  type: 'SoftmaxWithLoss' "
      "  bottom: 'innerprod' "
      "  bottom: 'label' "
      "} ";
  const string& output_proto =
      "name: 'TestNetwork' "
      "layer { "
      "  name: 'data' "
      "  type: 'Data' "
      "  top: 'data' "
      "  top: 'label' "
      "} "
      "layer { "
      "  name: 'loss' "
      "  type: 'SoftmaxWithLoss' "
      "  bottom: 'innerprod' "
      "  bottom: 'label' "
      "} ";
  this->RunFilterNetTest(input_proto, output_proto);
}

TEST_F(FilterNetTest, TestFilterInByStage) {
  const string& input_proto =
      "state: { stage: 'mystage' } "
      "name: 'TestNetwork' "
      "layer { "
      "  name: 'data' "
      "  type: 'Data' "
      "  top: 'data' "
      "  top: 'label' "
      "} "
      "layer { "
      "  name: 'innerprod' "
      "  type: 'InnerProduct' "
      "  bottom: 'data' "
      "  top: 'innerprod' "
      "  include: { stage: 'mystage' } "
      "} "
      "layer { "
      "  name: 'loss' "
      "  type: 'SoftmaxWithLoss' "
      "  bottom: 'innerprod' "
      "  bottom: 'label' "
      "} ";
  this->RunFilterNetTest(input_proto, input_proto);
}

TEST_F(FilterNetTest, TestFilterInByStage2) {
  const string& input_proto =
      "name: 'TestNetwork' "
      "layer { "
      "  name: 'data' "
      "  type: 'Data' "
      "  top: 'data' "
      "  top: 'label' "
      "} "
      "layer { "
      "  name: 'innerprod' "
      "  type: 'InnerProduct' "
      "  bottom: 'data' "
      "  top: 'innerprod' "
      "  exclude: { stage: 'mystage' } "
      "} "
      "layer { "
      "  name: 'loss' "
      "  type: 'SoftmaxWithLoss' "
      "  bottom: 'innerprod' "
      "  bottom: 'label' "
      "} ";
  this->RunFilterNetTest(input_proto, input_proto);
}

TEST_F(FilterNetTest, TestFilterOutByMultipleStage) {
  const string& input_proto =
      "state: { stage: 'mystage' } "
      "name: 'TestNetwork' "
      "layer { "
      "  name: 'data' "
      "  type: 'Data' "
      "  top: 'data' "
      "  top: 'label' "
      "} "
      "layer { "
      "  name: 'innerprod' "
      "  type: 'InnerProduct' "
      "  bottom: 'data' "
      "  top: 'innerprod' "
      "  include: { stage: 'mystage' stage: 'myotherstage' } "
      "} "
      "layer { "
      "  name: 'loss' "
      "  type: 'SoftmaxWithLoss' "
      "  bottom: 'innerprod' "
      "  bottom: 'label' "
      "  include: { stage: 'mystage' } "
      "} ";
  const string& output_proto =
      "state: { stage: 'mystage' } "
      "name: 'TestNetwork' "
      "layer { "
      "  name: 'data' "
      "  type: 'Data' "
      "  top: 'data' "
      "  top: 'label' "
      "} "
      "layer { "
      "  name: 'loss' "
      "  type: 'SoftmaxWithLoss' "
      "  bottom: 'innerprod' "
      "  bottom: 'label' "
      "  include: { stage: 'mystage' } "
      "} ";
  this->RunFilterNetTest(input_proto, output_proto);
}

TEST_F(FilterNetTest, TestFilterInByMultipleStage) {
  const string& input_proto =
      "state: { stage: 'mystage' } "
      "name: 'TestNetwork' "
      "layer { "
      "  name: 'data' "
      "  type: 'Data' "
      "  top: 'data' "
      "  top: 'label' "
      "} "
      "layer { "
      "  name: 'innerprod' "
      "  type: 'InnerProduct' "
      "  bottom: 'data' "
      "  top: 'innerprod' "
      "  include: { stage: 'myotherstage' } "
      "  include: { stage: 'mystage' } "
      "} "
      "layer { "
      "  name: 'loss' "
      "  type: 'SoftmaxWithLoss' "
      "  bottom: 'innerprod' "
      "  bottom: 'label' "
      "  include: { stage: 'mystage' } "
      "} ";
  this->RunFilterNetTest(input_proto, input_proto);
}

TEST_F(FilterNetTest, TestFilterInByMultipleStage2) {
  const string& input_proto =
      "state: { stage: 'mystage' stage: 'myotherstage' } "
      "name: 'TestNetwork' "
      "layer { "
      "  name: 'data' "
      "  type: 'Data' "
      "  top: 'data' "
      "  top: 'label' "
      "} "
      "layer { "
      "  name: 'innerprod' "
      "  type: 'InnerProduct' "
      "  bottom: 'data' "
      "  top: 'innerprod' "
      "  include: { stage: 'mystage' stage: 'myotherstage' } "
      "} "
      "layer { "
      "  name: 'loss' "
      "  type: 'SoftmaxWithLoss' "
      "  bottom: 'innerprod' "
      "  bottom: 'label' "
      "  include: { stage: 'mystage' } "
      "} ";
  this->RunFilterNetTest(input_proto, input_proto);
}

TEST_F(FilterNetTest, TestFilterInByNotStage) {
  const string& input_proto =
      "state: { stage: 'mystage' } "
      "name: 'TestNetwork' "
      "layer { "
      "  name: 'data' "
      "  type: 'Data' "
      "  top: 'data' "
      "  top: 'label' "
      "} "
      "layer { "
      "  name: 'innerprod' "
      "  type: 'InnerProduct' "
      "  bottom: 'data' "
      "  top: 'innerprod' "
      "  include: { not_stage: 'myotherstage' } "
      "} "
      "layer { "
      "  name: 'loss' "
      "  type: 'SoftmaxWithLoss' "
      "  bottom: 'innerprod' "
      "  bottom: 'label' "
      "  include: { not_stage: 'myotherstage' } "
      "} ";
  this->RunFilterNetTest(input_proto, input_proto);
}

TEST_F(FilterNetTest, TestFilterOutByNotStage) {
  const string& input_proto =
      "state: { stage: 'mystage' } "
      "name: 'TestNetwork' "
      "layer { "
      "  name: 'data' "
      "  type: 'Data' "
      "  top: 'data' "
      "  top: 'label' "
      "} "
      "layer { "
      "  name: 'innerprod' "
      "  type: 'InnerProduct' "
      "  bottom: 'data' "
      "  top: 'innerprod' "
      "  include: { not_stage: 'mystage' } "
      "} "
      "layer { "
      "  name: 'loss' "
      "  type: 'SoftmaxWithLoss' "
      "  bottom: 'innerprod' "
      "  bottom: 'label' "
      "  include: { not_stage: 'mystage' } "
      "} ";
  const string& output_proto =
      "state: { stage: 'mystage' } "
      "name: 'TestNetwork' "
      "layer { "
      "  name: 'data' "
      "  type: 'Data' "
      "  top: 'data' "
      "  top: 'label' "
      "} ";
  this->RunFilterNetTest(input_proto, output_proto);
}

TEST_F(FilterNetTest, TestFilterOutByMinLevel) {
  const string& input_proto =
      "name: 'TestNetwork' "
      "layer { "
      "  name: 'data' "
      "  type: 'Data' "
      "  top: 'data' "
      "  top: 'label' "
      "} "
      "layer { "
      "  name: 'innerprod' "
      "  type: 'InnerProduct' "
      "  bottom: 'data' "
      "  top: 'innerprod' "
      "  include: { min_level: 3 } "
      "} "
      "layer { "
      "  name: 'loss' "
      "  type: 'SoftmaxWithLoss' "
      "  bottom: 'innerprod' "
      "  bottom: 'label' "
      "} ";
  const string& output_proto =
      "name: 'TestNetwork' "
      "layer { "
      "  name: 'data' "
      "  type: 'Data' "
      "  top: 'data' "
      "  top: 'label' "
      "} "
      "layer { "
      "  name: 'loss' "
      "  type: 'SoftmaxWithLoss' "
      "  bottom: 'innerprod' "
      "  bottom: 'label' "
      "} ";
  this->RunFilterNetTest(input_proto, output_proto);
}

TEST_F(FilterNetTest, TestFilterOutByMaxLevel) {
  const string& input_proto =
      "name: 'TestNetwork' "
      "layer { "
      "  name: 'data' "
      "  type: 'Data' "
      "  top: 'data' "
      "  top: 'label' "
      "} "
      "layer { "
      "  name: 'innerprod' "
      "  type: 'InnerProduct' "
      "  bottom: 'data' "
      "  top: 'innerprod' "
      "  include: { max_level: -3 } "
      "} "
      "layer { "
      "  name: 'loss' "
      "  type: 'SoftmaxWithLoss' "
      "  bottom: 'innerprod' "
      "  bottom: 'label' "
      "} ";
  const string& output_proto =
      "name: 'TestNetwork' "
      "layer { "
      "  name: 'data' "
      "  type: 'Data' "
      "  top: 'data' "
      "  top: 'label' "
      "} "
      "layer { "
      "  name: 'loss' "
      "  type: 'SoftmaxWithLoss' "
      "  bottom: 'innerprod' "
      "  bottom: 'label' "
      "} ";
  this->RunFilterNetTest(input_proto, output_proto);
}

TEST_F(FilterNetTest, TestFilterInByMinLevel) {
  const string& input_proto =
      "name: 'TestNetwork' "
      "layer { "
      "  name: 'data' "
      "  type: 'Data' "
      "  top: 'data' "
      "  top: 'label' "
      "} "
      "layer { "
      "  name: 'innerprod' "
      "  type: 'InnerProduct' "
      "  bottom: 'data' "
      "  top: 'innerprod' "
      "  include: { min_level: 0 } "
      "} "
      "layer { "
      "  name: 'loss' "
      "  type: 'SoftmaxWithLoss' "
      "  bottom: 'innerprod' "
      "  bottom: 'label' "
      "} ";
  this->RunFilterNetTest(input_proto, input_proto);
}

TEST_F(FilterNetTest, TestFilterInByMinLevel2) {
  const string& input_proto =
      "state: { level: 7 } "
      "name: 'TestNetwork' "
      "layer { "
      "  name: 'data' "
      "  type: 'Data' "
      "  top: 'data' "
      "  top: 'label' "
      "} "
      "layer { "
      "  name: 'innerprod' "
      "  type: 'InnerProduct' "
      "  bottom: 'data' "
      "  top: 'innerprod' "
      "  include: { min_level: 3 } "
      "} "
      "layer { "
      "  name: 'loss' "
      "  type: 'SoftmaxWithLoss' "
      "  bottom: 'innerprod' "
      "  bottom: 'label' "
      "} ";
  this->RunFilterNetTest(input_proto, input_proto);
}

TEST_F(FilterNetTest, TestFilterInByMaxLevel) {
  const string& input_proto =
      "name: 'TestNetwork' "
      "layer { "
      "  name: 'data' "
      "  type: 'Data' "
      "  top: 'data' "
      "  top: 'label' "
      "} "
      "layer { "
      "  name: 'innerprod' "
      "  type: 'InnerProduct' "
      "  bottom: 'data' "
      "  top: 'innerprod' "
      "  include: { max_level: 0 } "
      "} "
      "layer { "
      "  name: 'loss' "
      "  type: 'SoftmaxWithLoss' "
      "  bottom: 'innerprod' "
      "  bottom: 'label' "
      "} ";
  this->RunFilterNetTest(input_proto, input_proto);
}

TEST_F(FilterNetTest, TestFilterInByMaxLevel2) {
  const string& input_proto =
      "state: { level: -7 } "
      "name: 'TestNetwork' "
      "layer { "
      "  name: 'data' "
      "  type: 'Data' "
      "  top: 'data' "
      "  top: 'label' "
      "} "
      "layer { "
      "  name: 'innerprod' "
      "  type: 'InnerProduct' "
      "  bottom: 'data' "
      "  top: 'innerprod' "
      "  include: { max_level: -3 } "
      "} "
      "layer { "
      "  name: 'loss' "
      "  type: 'SoftmaxWithLoss' "
      "  bottom: 'innerprod' "
      "  bottom: 'label' "
      "} ";
  this->RunFilterNetTest(input_proto, input_proto);
}

TEST_F(FilterNetTest, TestFilterInOutByIncludeMultiRule) {
  const string& input_proto =
      "name: 'TestNetwork' "
      "layer { "
      "  name: 'data' "
      "  type: 'Data' "
      "  top: 'data' "
      "  top: 'label' "
      "} "
      "layer { "
      "  name: 'innerprod' "
      "  type: 'InnerProduct' "
      "  bottom: 'data' "
      "  top: 'innerprod' "
      "  include: { min_level: 2  phase: TRAIN } "
      "} "
      "layer { "
      "  name: 'loss' "
      "  type: 'SoftmaxWithLoss' "
      "  bottom: 'innerprod' "
      "  bottom: 'label' "
      "  include: { min_level: 2  phase: TEST } "
      "} ";
  const string& input_proto_train =
      "state: { level: 4  phase: TRAIN } " + input_proto;
  const string& input_proto_test =
      "state: { level: 4  phase: TEST } " + input_proto;
  const string& output_proto_train =
      "state: { level: 4  phase: TRAIN } "
      "name: 'TestNetwork' "
      "layer { "
      "  name: 'data' "
      "  type: 'Data' "
      "  top: 'data' "
      "  top: 'label' "
      "} "
      "layer { "
      "  name: 'innerprod' "
      "  type: 'InnerProduct' "
      "  bottom: 'data' "
      "  top: 'innerprod' "
      "  include: { min_level: 2  phase: TRAIN } "
      "} ";
  const string& output_proto_test =
      "state: { level: 4  phase: TEST } "
      "name: 'TestNetwork' "
      "layer { "
      "  name: 'data' "
      "  type: 'Data' "
      "  top: 'data' "
      "  top: 'label' "
      "} "
      "layer { "
      "  name: 'loss' "
      "  type: 'SoftmaxWithLoss' "
      "  bottom: 'innerprod' "
      "  bottom: 'label' "
      "  include: { min_level: 2  phase: TEST } "
      "} ";
  this->RunFilterNetTest(input_proto_train, output_proto_train);
  this->RunFilterNetTest(input_proto_test, output_proto_test);
}

TEST_F(FilterNetTest, TestFilterInByIncludeMultiRule) {
  const string& input_proto =
      "name: 'TestNetwork' "
      "layer { "
      "  name: 'data' "
      "  type: 'Data' "
      "  top: 'data' "
      "  top: 'label' "
      "} "
      "layer { "
      "  name: 'innerprod' "
      "  type: 'InnerProduct' "
      "  bottom: 'data' "
      "  top: 'innerprod' "
      "  include: { min_level: 2  phase: TRAIN } "
      "  include: { phase: TEST } "
      "} "
      "layer { "
      "  name: 'loss' "
      "  type: 'SoftmaxWithLoss' "
      "  bottom: 'innerprod' "
      "  bottom: 'label' "
      "  include: { min_level: 2  phase: TEST } "
      "  include: { phase: TRAIN } "
      "} ";
  const string& input_proto_train =
      "state: { level: 2  phase: TRAIN } " + input_proto;
  const string& input_proto_test =
      "state: { level: 2  phase: TEST } " + input_proto;
  this->RunFilterNetTest(input_proto_train, input_proto_train);
  this->RunFilterNetTest(input_proto_test, input_proto_test);
}

TEST_F(FilterNetTest, TestFilterInOutByExcludeMultiRule) {
  const string& input_proto =
      "name: 'TestNetwork' "
      "layer { "
      "  name: 'data' "
      "  type: 'Data' "
      "  top: 'data' "
      "  top: 'label' "
      "} "
      "layer { "
      "  name: 'innerprod' "
      "  type: 'InnerProduct' "
      "  bottom: 'data' "
      "  top: 'innerprod' "
      "  exclude: { min_level: 2  phase: TRAIN } "
      "} "
      "layer { "
      "  name: 'loss' "
      "  type: 'SoftmaxWithLoss' "
      "  bottom: 'innerprod' "
      "  bottom: 'label' "
      "  exclude: { min_level: 2  phase: TEST } "
      "} ";
  const string& input_proto_train =
      "state: { level: 4  phase: TRAIN } " + input_proto;
  const string& input_proto_test =
      "state: { level: 4  phase: TEST } " + input_proto;
  const string& output_proto_train =
      "state: { level: 4  phase: TRAIN } "
      "name: 'TestNetwork' "
      "layer { "
      "  name: 'data' "
      "  type: 'Data' "
      "  top: 'data' "
      "  top: 'label' "
      "} "
      "layer { "
      "  name: 'loss' "
      "  type: 'SoftmaxWithLoss' "
      "  bottom: 'innerprod' "
      "  bottom: 'label' "
      "  exclude: { min_level: 2  phase: TEST } "
      "} ";
  const string& output_proto_test =
      "state: { level: 4  phase: TEST } "
      "name: 'TestNetwork' "
      "layer { "
      "  name: 'data' "
      "  type: 'Data' "
      "  top: 'data' "
      "  top: 'label' "
      "} "
      "layer { "
      "  name: 'innerprod' "
      "  type: 'InnerProduct' "
      "  bottom: 'data' "
      "  top: 'innerprod' "
      "  exclude: { min_level: 2  phase: TRAIN } "
      "} ";
  this->RunFilterNetTest(input_proto_train, output_proto_train);
  this->RunFilterNetTest(input_proto_test, output_proto_test);
}

TYPED_TEST(NetTest, TestReshape) {
  typedef typename TypeParam::Dtype Dtype;
  // We set up bottom blobs of two different sizes, switch between
  // them, check that forward and backward both run and the results
  // are the same, and check that the output shapes change.
  Caffe::set_random_seed(this->seed_, Caffe::GetDefaultDevice());
  Caffe::set_mode(Caffe::CPU);
  FillerParameter filler_param;
  filler_param.set_std(1);
  GaussianFiller<Dtype> filler(filler_param);
  // Check smaller shape first as larger first could hide realloc failures.
  Blob<Dtype> blob1(2, 3, 12, 10);
  Blob<Dtype> blob2(4, 3, 9, 11);
  ASSERT_LT(blob1.count(), blob2.count());
  filler.Fill(&blob1);
  filler.Fill(&blob2);

  this->InitReshapableNet();
  shared_ptr<Blob<Dtype> > input_blob = this->net_->blob_by_name("data");
  Blob<Dtype>* output_blob = this->net_->output_blobs()[0];
  input_blob->Reshape(blob1.num(), blob1.channels(), blob1.height(),
      blob1.width());
  caffe_copy(blob1.count(), blob1.cpu_data(), input_blob->mutable_cpu_data());
  this->net_->Forward();
  // call backward just to make sure it runs
  this->net_->Backward();
  Blob<Dtype> output1(output_blob->num(), output_blob->channels(),
      output_blob->height(), output_blob->width());
  caffe_copy(output1.count(), output_blob->cpu_data(),
      output1.mutable_cpu_data());

  input_blob->Reshape(blob2.num(), blob2.channels(), blob2.height(),
      blob2.width());
  caffe_copy(blob2.count(), blob2.cpu_data(), input_blob->mutable_cpu_data());
  this->net_->Forward();
  this->net_->Backward();
  Blob<Dtype> output2(output_blob->num(), output_blob->channels(),
      output_blob->height(), output_blob->width());
  caffe_copy(output2.count(), output_blob->cpu_data(),
      output2.mutable_cpu_data());

  input_blob->Reshape(blob1.num(), blob1.channels(), blob1.height(),
      blob1.width());
  caffe_copy(blob1.count(), blob1.cpu_data(), input_blob->mutable_cpu_data());
  this->net_->Forward();
  this->net_->Backward();
  for (int_tp i = 0; i < output1.count(); ++i) {
    EXPECT_FLOAT_EQ(*(output1.cpu_data() + i), *(output_blob->cpu_data() + i));
  }

  input_blob->Reshape(blob2.num(), blob2.channels(), blob2.height(),
      blob2.width());
  caffe_copy(blob2.count(), blob2.cpu_data(), input_blob->mutable_cpu_data());
  this->net_->Forward();
  this->net_->Backward();
  for (int_tp i = 0; i < output2.count(); ++i) {
    EXPECT_FLOAT_EQ(*(output2.cpu_data() + i), *(output_blob->cpu_data() + i));
  }

  EXPECT_EQ(output1.num(), blob1.num());
  EXPECT_EQ(output2.num(), blob2.num());
  bool same_spatial_shape = true;
  const int_tp kFirstSpatialAxis = 2;
  for (int_tp i = kFirstSpatialAxis; i < output1.num_axes(); ++i) {
    if (output1.shape(i) != output2.shape(i)) {
      same_spatial_shape = false;
      break;
    }
  }
  EXPECT_FALSE(same_spatial_shape);
}

TYPED_TEST(NetTest, TestSkipPropagateDown) {
  // check bottom_need_backward if propagate_down is true
  this->InitSkipPropNet(false);
  vector<bool> vec_layer_need_backward = this->net_->layer_need_backward();
for (int_tp layer_id = 0; layer_id < this->net_->layers().size();
      ++layer_id) {
    string layer_name = this->net_->layer_names()[layer_id];
    if (layer_name == "loss") {
      // access to bottom_need_backward coresponding to label's blob
      bool need_back = this->net_->bottom_need_backward()[layer_id][1];
      // if propagate_down is true, the loss layer will try to
      // backpropagate on labels
      EXPECT_TRUE(need_back) << "bottom_need_backward should be True";
    }
    // layer_need_backward should be True except for data and silence layers
    if (layer_name.find("data") != std::string::npos ||
          layer_name == "silence") {
      EXPECT_FALSE(vec_layer_need_backward[layer_id])
          << "layer_need_backward for " << layer_name << " should be False";
    } else {
      EXPECT_TRUE(vec_layer_need_backward[layer_id])
          << "layer_need_backward for " << layer_name << " should be True";
    }
  }
  // check bottom_need_backward if propagat_down is false
  this->InitSkipPropNet(true);
  vec_layer_need_backward.clear();
  vec_layer_need_backward = this->net_->layer_need_backward();
  for (int_tp layer_id = 0; layer_id < this->net_->layers().size();
        ++layer_id) {
    string layer_name = this->net_->layer_names()[layer_id];
    if (layer_name == "loss") {
      // access to bottom_need_backward coresponding to label's blob
      bool need_back = this->net_->bottom_need_backward()[layer_id][1];
      // if propagate_down is false, the loss layer will not try to
      // backpropagate on labels
      EXPECT_FALSE(need_back) << "bottom_need_backward should be False";
    }
    // layer_need_backward should be False except for innerproduct and
    // loss layers
    if (layer_name == "innerproduct" || layer_name == "loss") {
      EXPECT_TRUE(vec_layer_need_backward[layer_id])
          << "layer_need_backward for " << layer_name << " should be True";
    } else {
      EXPECT_FALSE(vec_layer_need_backward[layer_id])
          << "layer_need_backward for " << layer_name << " should be False";
    }
  }
}

TYPED_TEST(NetTest, TestForcePropagateDown) {
  this->InitForcePropNet(false);
  vector<bool> layer_need_backward = this->net_->layer_need_backward();
  for (int layer_id = 0; layer_id < this->net_->layers().size(); ++layer_id) {
    const string& layer_name = this->net_->layer_names()[layer_id];
    const vector<bool> need_backward =
        this->net_->bottom_need_backward()[layer_id];
    if (layer_name == "data") {
      ASSERT_EQ(need_backward.size(), 0);
      EXPECT_FALSE(layer_need_backward[layer_id]);
    } else if (layer_name == "innerproduct") {
      ASSERT_EQ(need_backward.size(), 1);
      EXPECT_FALSE(need_backward[0]);  // data
      EXPECT_TRUE(layer_need_backward[layer_id]);
    } else if (layer_name == "loss") {
      ASSERT_EQ(need_backward.size(), 2);
      EXPECT_TRUE(need_backward[0]);   // innerproduct
      EXPECT_FALSE(need_backward[1]);  // label
      EXPECT_TRUE(layer_need_backward[layer_id]);
    } else {
      LOG(FATAL) << "Unknown layer: " << layer_name;
    }
  }
  this->InitForcePropNet(true);
  layer_need_backward = this->net_->layer_need_backward();
  for (int layer_id = 0; layer_id < this->net_->layers().size(); ++layer_id) {
    const string& layer_name = this->net_->layer_names()[layer_id];
    const vector<bool> need_backward =
        this->net_->bottom_need_backward()[layer_id];
    if (layer_name == "data") {
      ASSERT_EQ(need_backward.size(), 0);
      EXPECT_FALSE(layer_need_backward[layer_id]);
    } else if (layer_name == "innerproduct") {
      ASSERT_EQ(need_backward.size(), 1);
      EXPECT_TRUE(need_backward[0]);  // data
      EXPECT_TRUE(layer_need_backward[layer_id]);
    } else if (layer_name == "loss") {
      ASSERT_EQ(need_backward.size(), 2);
      EXPECT_TRUE(need_backward[0]);   // innerproduct
      EXPECT_FALSE(need_backward[1]);  // label
      EXPECT_TRUE(layer_need_backward[layer_id]);
    } else {
      LOG(FATAL) << "Unknown layer: " << layer_name;
    }
  }
}

TYPED_TEST(NetTest, TestAllInOneNetTrain) {
  vector<string> stages;
  stages.push_back("train");
  this->InitAllInOneNet(caffe::TRAIN, 0, &stages);
  bool found_data = false;
  bool found_loss = false;
  for (int i = 0; i < this->net_->layers().size(); ++i) {
    const string& layer_name = this->net_->layer_names()[i];
    if (layer_name == "train-data") {
      found_data = true;
    } else if (layer_name == "loss") {
      found_loss = true;
    } else {
      ASSERT_NE(layer_name, "val-data");
      ASSERT_NE(layer_name, "deploy-data");
    }
  }
  ASSERT_TRUE(found_data);
  ASSERT_TRUE(found_loss);
}

TYPED_TEST(NetTest, TestAllInOneNetVal) {
  vector<string> stages;
  stages.push_back("val");
  this->InitAllInOneNet(caffe::TEST, 0, &stages);
  bool found_data = false;
  bool found_loss = false;
  for (int i = 0; i < this->net_->layers().size(); ++i) {
    const string& layer_name = this->net_->layer_names()[i];
    if (layer_name == "val-data") {
      found_data = true;
    } else if (layer_name == "loss") {
      found_loss = true;
    } else {
      ASSERT_NE(layer_name, "train-data");
      ASSERT_NE(layer_name, "deploy-data");
    }
  }
  ASSERT_TRUE(found_data);
  ASSERT_TRUE(found_loss);
}

TYPED_TEST(NetTest, TestAllInOneNetDeploy) {
  vector<string> stages;
  stages.push_back("deploy");
  this->InitAllInOneNet(caffe::TEST, 0, &stages);
  bool found_data = false;
  for (int i = 0; i < this->net_->layers().size(); ++i) {
    const string& layer_name = this->net_->layer_names()[i];
    if (layer_name == "deploy-data") {
      found_data = true;
    } else {
      ASSERT_NE(layer_name, "train-data");
      ASSERT_NE(layer_name, "val-data");
      ASSERT_NE(layer_name, "loss");
    }
  }
  ASSERT_TRUE(found_data);
}

}  // namespace caffe<|MERGE_RESOLUTION|>--- conflicted
+++ resolved
@@ -38,7 +38,7 @@
     string param_file;
     MakeTempFilename(&param_file);
     WriteProtoToTextFile(param, param_file);
-    net_.reset(new Net<Dtype>(param_file, phase, level, stages));
+    net_.reset(new Net<Dtype>(param_file, phase, Caffe::GetDefaultDevice(), level, stages));
   }
 
   virtual void CopyNetBlobs(const bool copy_diff,
@@ -783,9 +783,6 @@
     InitNetFromProtoString(proto);
   }
 
-<<<<<<< HEAD
-  int_tp seed_;
-=======
   virtual void InitAllInOneNet(Phase phase = caffe::TRAIN,
       const int level = 0, const vector<string>* stages = NULL) {
     string proto =
@@ -842,8 +839,7 @@
     InitNetFromProtoFileWithState(proto, phase, level, stages);
   }
 
-  int seed_;
->>>>>>> e4fe4ba9
+  int_tp seed_;
   shared_ptr<Net<Dtype> > net_;
 };
 
