--- conflicted
+++ resolved
@@ -17,13 +17,8 @@
 void LossLayer<Dtype>::Reshape(
     const vector<Blob<Dtype>*>& bottom, const vector<Blob<Dtype>*>& top) {
   CHECK_EQ(bottom[0]->shape(0), bottom[1]->shape(0))
-<<<<<<< HEAD
-      << "The data and label should have the same number.";
+      << "The data and label should have the same first dimension.";
   vector<int_tp> loss_shape(0);  // Loss layers output a scalar; 0 axes.
-=======
-      << "The data and label should have the same first dimension.";
-  vector<int> loss_shape(0);  // Loss layers output a scalar; 0 axes.
->>>>>>> 375003a9
   top[0]->Reshape(loss_shape);
 }
 
