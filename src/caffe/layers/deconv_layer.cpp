--- conflicted
+++ resolved
@@ -6,30 +6,17 @@
 
 template<typename Dtype>
 void DeconvolutionLayer<Dtype>::compute_output_shape() {
-<<<<<<< HEAD
   const int_tp* kernel_shape_data = this->kernel_shape_.cpu_data();
   const int_tp* stride_data = this->stride_.cpu_data();
   const int_tp* pad_data = this->pad_.cpu_data();
-  const int_tp* kstride_data = this->kstride_.cpu_data();
-=======
-  const int* kernel_shape_data = this->kernel_shape_.cpu_data();
-  const int* stride_data = this->stride_.cpu_data();
-  const int* pad_data = this->pad_.cpu_data();
-  const int* dilation_data = this->dilation_.cpu_data();
->>>>>>> 08c5dfd5
+  const int_tp* dilation_data = this->dilation_.cpu_data();
   this->output_shape_.clear();
   for (int_tp i = 0; i < this->num_spatial_axes_; ++i) {
     // i + 1 to skip channel axis
-<<<<<<< HEAD
     const int_tp input_dim = this->input_shape(i + 1);
+    const int_tp kernel_extent = dilation_data[i] * (kernel_shape_data[i] - 1) + 1;
     const int_tp output_dim = stride_data[i] * (input_dim - 1)
-        + ((kernel_shape_data[i] - 1) * kstride_data[i] + 1) - 2 * pad_data[i];
-=======
-    const int input_dim = this->input_shape(i + 1);
-    const int kernel_extent = dilation_data[i] * (kernel_shape_data[i] - 1) + 1;
-    const int output_dim = stride_data[i] * (input_dim - 1)
         + kernel_extent - 2 * pad_data[i];
->>>>>>> 08c5dfd5
     this->output_shape_.push_back(output_dim);
   }
 }
