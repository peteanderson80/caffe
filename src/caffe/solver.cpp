--- conflicted
+++ resolved
@@ -209,8 +209,11 @@
         }
       }
     }
-    ComputeUpdateValue();
-    net_->Update();
+    ApplyUpdate();
+
+    // Increment the internal iter_ counter -- its value should always indicate
+    // the number of times the weights have been updated.
+    ++iter_;
 
     // Save a snapshot if needed.
     if (param_.snapshot() && (iter_ + 1) % param_.snapshot() == 0) {
@@ -520,18 +523,8 @@
   }
 }
 
-<<<<<<< HEAD
-template<typename Dtype>
-void SGDSolver<Dtype>::ComputeUpdateValue() {
-  const vector<shared_ptr<Blob<Dtype> > >& net_params = this->net_->params();
-  const vector<float>& net_params_lr = this->net_->params_lr();
-  const vector<float>& net_params_weight_decay =
-      this->net_->params_weight_decay();
-  // get the learning rate
-=======
-template <typename Dtype>
+template<typename Dtype>
 void SGDSolver<Dtype>::ApplyUpdate() {
->>>>>>> b12c1710
   Dtype rate = GetLearningRate();
   if (this->param_.display() && this->iter_ % this->param_.display() == 0) {
     LOG(INFO)<< "Iteration " << this->iter_ << ", lr = " << rate;
@@ -544,7 +537,7 @@
   this->net_->Update();
 }
 
-template <typename Dtype>
+template<typename Dtype>
 void SGDSolver<Dtype>::Regularize(int param_id) {
   const vector<shared_ptr<Blob<Dtype> > >& net_params = this->net_->params();
   const vector<float>& net_params_weight_decay =
@@ -553,186 +546,66 @@
   string regularization_type = this->param_.regularization_type();
   Dtype local_decay = weight_decay * net_params_weight_decay[param_id];
   switch (Caffe::mode()) {
-<<<<<<< HEAD
-    case Caffe::CPU:
-      for (int param_id = 0; param_id < net_params.size(); ++param_id) {
-        // Compute the value to history, and then copy them to the blob's diff.
-        Dtype local_rate = rate * net_params_lr[param_id];
-        Dtype local_decay = weight_decay * net_params_weight_decay[param_id];
-
+    case Caffe::CPU: {
+      if (local_decay) {
+        if (regularization_type == "L2") {
+          // add weight decay
+          caffe_axpy(net_params[param_id]->count(), local_decay,
+                     net_params[param_id]->cpu_data(),
+                     net_params[param_id]->mutable_cpu_diff());
+        } else if (regularization_type == "L1") {
+          caffe_cpu_sign(net_params[param_id]->count(),
+                         net_params[param_id]->cpu_data(),
+                         temp_[param_id]->mutable_cpu_data());
+          caffe_axpy(net_params[param_id]->count(), local_decay,
+                     temp_[param_id]->cpu_data(),
+                     net_params[param_id]->mutable_cpu_diff());
+        } else {
+          LOG(FATAL)<< "Unknown regularization type: " << regularization_type;
+        }
+      }
+      break;
+    }
+    case Caffe::GPU: {
+#ifndef CPU_ONLY
+      if(this->device_context_.backend() == BACKEND_CUDA) {
+#ifdef USE_CUDA
         if (local_decay) {
           if (regularization_type == "L2") {
             // add weight decay
-            caffe_axpy(net_params[param_id]->count(), local_decay,
-                       net_params[param_id]->cpu_data(),
-                       net_params[param_id]->mutable_cpu_diff());
+            caffe_gpu_axpy(net_params[param_id]->count(),
+                local_decay,
+                net_params[param_id]->gpu_data(),
+                net_params[param_id]->mutable_gpu_diff());
           } else if (regularization_type == "L1") {
-            caffe_cpu_sign(net_params[param_id]->count(),
-                           net_params[param_id]->cpu_data(),
-                           temp_[param_id]->mutable_cpu_data());
-            caffe_axpy(net_params[param_id]->count(), local_decay,
-                       temp_[param_id]->cpu_data(),
-                       net_params[param_id]->mutable_cpu_diff());
+            caffe_gpu_sign(net_params[param_id]->count(),
+                net_params[param_id]->gpu_data(),
+                temp_[param_id]->mutable_gpu_data());
+            caffe_gpu_axpy(net_params[param_id]->count(),
+                local_decay,
+                temp_[param_id]->gpu_data(),
+                net_params[param_id]->mutable_gpu_diff());
           } else {
-            LOG(FATAL)<< "Unknown regularization type: " << regularization_type;
+            LOG(FATAL) << "Unknown regularization type: " << regularization_type;
           }
-        }
-
-        caffe_cpu_axpby(net_params[param_id]->count(), local_rate,
-                        net_params[param_id]->cpu_diff(), momentum,
-                        history_[param_id]->mutable_cpu_data());
-
-        // copy
-        caffe_copy(net_params[param_id]->count(),
-                   history_[param_id]->cpu_data(),
-                   net_params[param_id]->mutable_cpu_diff());
-      }
-      break;
-    case Caffe::GPU: {
-#ifndef CPU_ONLY
-      if (this->device_context_.backend() == BACKEND_CUDA) {
-#ifdef USE_CUDA
-        for (int param_id = 0; param_id < net_params.size(); ++param_id) {
-          // Compute the value to history, and then copy them to the blob's diff.
-          Dtype local_rate = rate * net_params_lr[param_id];
-          Dtype local_decay = weight_decay * net_params_weight_decay[param_id];
-
-          if (local_decay) {
-            if (regularization_type == "L2") {
-              // add weight decay
-              caffe_gpu_axpy(net_params[param_id]->count(), local_decay,
-                             net_params[param_id]->gpu_data(),
-                             net_params[param_id]->mutable_gpu_diff());
-
-            } else if (regularization_type == "L1") {
-              caffe_gpu_sign(net_params[param_id]->count(),
-                             net_params[param_id]->gpu_data(),
-                             temp_[param_id]->mutable_gpu_data());
-              caffe_gpu_axpy(net_params[param_id]->count(), local_decay,
-                             temp_[param_id]->gpu_data(),
-                             net_params[param_id]->mutable_gpu_diff());
-            }
-          } else {
-            LOG(FATAL)<< "Unknown regularization type: " << regularization_type;
-          }
-
-          caffe_gpu_axpby(net_params[param_id]->count(), local_rate,
-                          net_params[param_id]->gpu_diff(), momentum,
-                          history_[param_id]->mutable_gpu_data());
-          // copy
-          caffe_copy(net_params[param_id]->count(),
-                     history_[param_id]->gpu_data(),
-                     net_params[param_id]->mutable_gpu_diff());
         }
 #endif // USE_CUDA
       } else {
 #ifdef USE_GREENTEA
-        viennacl::ocl::context &ctx = viennacl::ocl::get_context(
-            this->device_context_.id());
-
-        for (int param_id = 0; param_id < net_params.size(); ++param_id) {
-          // Compute the value to history, and then copy them to the blob's diff.
-          Dtype local_rate = rate * net_params_lr[param_id];
-          Dtype local_decay = weight_decay * net_params_weight_decay[param_id];
-
-          if (local_decay) {
-            if (regularization_type == "L2") {
-              // add weight decay
-              greentea_gpu_axpy<Dtype>(
-                  this->device_context_.id(), net_params[param_id]->count(),
-                  local_decay, (cl_mem) (net_params[param_id]->gpu_data()), 0,
-                  (cl_mem) (net_params[param_id]->mutable_gpu_diff()), 0);
-            } else if (regularization_type == "L1") {
-              greentea_gpu_sign<Dtype>(
-                  this->device_context_.id(), net_params[param_id]->count(),
-                  (cl_mem) (net_params[param_id]->gpu_data()), 0,
-                  (cl_mem) (temp_[param_id]->mutable_gpu_data()), 0);
-              greentea_gpu_axpy<Dtype>(
-                  this->device_context_.id(), net_params[param_id]->count(),
-                  local_decay, (cl_mem) (temp_[param_id]->gpu_data()), 0,
-                  (cl_mem) (net_params[param_id]->mutable_gpu_diff()), 0);
-            }
-          } else {
-            LOG(FATAL)<< "Unknown regularization type: " << regularization_type;
-          }
-
-          greentea_gpu_axpby(this->device_context_.id(),
-                             net_params[param_id]->count(), local_rate,
-                             (cl_mem) (net_params[param_id]->gpu_diff()), 0,
-                             momentum,
-                             (cl_mem) (history_[param_id]->mutable_gpu_data()),
-                             0);
-          // copy
-          greentea_copy<Dtype>(
-              net_params[param_id]->count(),
-              (cl_mem) (history_[param_id]->gpu_data()),
-              (cl_mem) (net_params[param_id]->mutable_gpu_diff()), ctx);
-        }
+        // TODO: REDO OPENCL SOLVER
 #endif // USE_GREENTEA
       }
-=======
-  case Caffe::CPU: {
-    if (local_decay) {
-      if (regularization_type == "L2") {
-        // add weight decay
-        caffe_axpy(net_params[param_id]->count(),
-            local_decay,
-            net_params[param_id]->cpu_data(),
-            net_params[param_id]->mutable_cpu_diff());
-      } else if (regularization_type == "L1") {
-        caffe_cpu_sign(net_params[param_id]->count(),
-            net_params[param_id]->cpu_data(),
-            temp_[param_id]->mutable_cpu_data());
-        caffe_axpy(net_params[param_id]->count(),
-            local_decay,
-            temp_[param_id]->cpu_data(),
-            net_params[param_id]->mutable_cpu_diff());
-      } else {
-        LOG(FATAL) << "Unknown regularization type: " << regularization_type;
-      }
-    }
-    break;
-  }
-  case Caffe::GPU: {
-#ifndef CPU_ONLY
-    if (local_decay) {
-      if (regularization_type == "L2") {
-        // add weight decay
-        caffe_gpu_axpy(net_params[param_id]->count(),
-            local_decay,
-            net_params[param_id]->gpu_data(),
-            net_params[param_id]->mutable_gpu_diff());
-      } else if (regularization_type == "L1") {
-        caffe_gpu_sign(net_params[param_id]->count(),
-            net_params[param_id]->gpu_data(),
-            temp_[param_id]->mutable_gpu_data());
-        caffe_gpu_axpy(net_params[param_id]->count(),
-            local_decay,
-            temp_[param_id]->gpu_data(),
-            net_params[param_id]->mutable_gpu_diff());
-      } else {
-        LOG(FATAL) << "Unknown regularization type: " << regularization_type;
-      }
-    }
->>>>>>> b12c1710
 #else
       NO_GPU;
 #endif
-<<<<<<< HEAD
-    }
       break;
-    default: {
-      LOG(FATAL)<<"Unknown caffe mode: " << Caffe::mode();
-    }
-=======
-    break;
-  }
-  default:
+    }
+    default:
     LOG(FATAL) << "Unknown caffe mode: " << Caffe::mode();
   }
 }
 
-template <typename Dtype>
+template<typename Dtype>
 void SGDSolver<Dtype>::ComputeUpdateValue(int param_id, Dtype rate) {
   const vector<shared_ptr<Blob<Dtype> > >& net_params = this->net_->params();
   const vector<float>& net_params_lr = this->net_->params_lr();
@@ -740,33 +613,39 @@
   Dtype local_rate = rate * net_params_lr[param_id];
   // Compute the update to history, then copy it to the parameter diff.
   switch (Caffe::mode()) {
-  case Caffe::CPU: {
-    caffe_cpu_axpby(net_params[param_id]->count(), local_rate,
-              net_params[param_id]->cpu_diff(), momentum,
-              history_[param_id]->mutable_cpu_data());
-    caffe_copy(net_params[param_id]->count(),
-        history_[param_id]->cpu_data(),
-        net_params[param_id]->mutable_cpu_diff());
-    break;
-  }
-  case Caffe::GPU: {
+    case Caffe::CPU: {
+      caffe_cpu_axpby(net_params[param_id]->count(), local_rate,
+                      net_params[param_id]->cpu_diff(), momentum,
+                      history_[param_id]->mutable_cpu_data());
+      caffe_copy(net_params[param_id]->count(), history_[param_id]->cpu_data(),
+                 net_params[param_id]->mutable_cpu_diff());
+      break;
+    }
+    case Caffe::GPU: {
 #ifndef CPU_ONLY
-    caffe_gpu_axpby(net_params[param_id]->count(), local_rate,
-              net_params[param_id]->gpu_diff(), momentum,
-              history_[param_id]->mutable_gpu_data());
-    caffe_copy(net_params[param_id]->count(),
-        history_[param_id]->gpu_data(),
-        net_params[param_id]->mutable_gpu_diff());
+      if (this->device_context_.backend() == BACKEND_CUDA) {
+#ifdef USE_CUDA
+        caffe_gpu_axpby(net_params[param_id]->count(), local_rate,
+                        net_params[param_id]->gpu_diff(), momentum,
+                        history_[param_id]->mutable_gpu_data());
+        caffe_copy(net_params[param_id]->count(),
+                   history_[param_id]->gpu_data(),
+                   net_params[param_id]->mutable_gpu_diff());
+#endif // USE_CUDA
+      } else {
+#ifdef USE_GREENTEA
+        // TODO
+#endif // USE_GREENTEA
+      }
 #else
-    NO_GPU;
+      NO_GPU;
 #endif
-    break;
-  }
-  default:
-    LOG(FATAL) << "Unknown caffe mode: " << Caffe::mode();
->>>>>>> b12c1710
-  }
-}
+      break;
+    }
+    default:
+      LOG(FATAL)<< "Unknown caffe mode: " << Caffe::mode();
+    }
+  }
 
 template<typename Dtype>
 void SGDSolver<Dtype>::SnapshotSolverState(SolverState* state) {
@@ -783,522 +662,166 @@
   CHECK_EQ(state.history_size(), history_.size())<< "Incorrect length of history blobs.";
   LOG(INFO) << "SGDSolver: restoring history";
   for (int i = 0; i < history_.size(); ++i) {
-    history_[i]->FromProto(state.history(i),history_[i]->device_context());
-  }
-}
-
-<<<<<<< HEAD
-template<typename Dtype>
-void NesterovSolver<Dtype>::ComputeUpdateValue() {
-  const vector<shared_ptr<Blob<Dtype> > >& net_params = this->net_->params();
-  const vector<float>& net_params_lr = this->net_->params_lr();
-  const vector<float>& net_params_weight_decay =
-      this->net_->params_weight_decay();
-  // get the learning rate
-  Dtype rate = this->GetLearningRate();
-  if (this->param_.display() && this->iter_ % this->param_.display() == 0) {
-    LOG(INFO)<< "Iteration " << this->iter_ << ", lr = " << rate;
-  }
-  SGDSolver<Dtype>::ClipGradients();
-=======
-template <typename Dtype>
+    history_[i]->FromProto(state.history(i),this->device_context_);
+  }
+}
+
+template<typename Dtype>
 void NesterovSolver<Dtype>::ComputeUpdateValue(int param_id, Dtype rate) {
   const vector<shared_ptr<Blob<Dtype> > >& net_params = this->net_->params();
   const vector<float>& net_params_lr = this->net_->params_lr();
->>>>>>> b12c1710
   Dtype momentum = this->param_.momentum();
   Dtype local_rate = rate * net_params_lr[param_id];
   switch (Caffe::mode()) {
-<<<<<<< HEAD
-    case Caffe::CPU:
-      for (int param_id = 0; param_id < net_params.size(); ++param_id) {
-        // save history momentum for stepping back
-        caffe_copy(net_params[param_id]->count(),
-                   this->history_[param_id]->cpu_data(),
-                   this->update_[param_id]->mutable_cpu_data());
-
-        Dtype local_rate = rate * net_params_lr[param_id];
-        Dtype local_decay = weight_decay * net_params_weight_decay[param_id];
-
-        if (local_decay) {
-          if (regularization_type == "L2") {
-            // add weight decay
-            caffe_axpy(net_params[param_id]->count(), local_decay,
-                       net_params[param_id]->cpu_data(),
-                       net_params[param_id]->mutable_cpu_diff());
-          } else if (regularization_type == "L1") {
-            caffe_cpu_sign(net_params[param_id]->count(),
-                           net_params[param_id]->cpu_data(),
-                           this->temp_[param_id]->mutable_cpu_data());
-            caffe_axpy(net_params[param_id]->count(), local_decay,
-                       this->temp_[param_id]->cpu_data(),
-                       net_params[param_id]->mutable_cpu_diff());
-          } else {
-            LOG(FATAL)<< "Unknown regularization type: " << regularization_type;
-          }
-        }
-
-        // update history
-        caffe_cpu_axpby(net_params[param_id]->count(), local_rate,
-                        net_params[param_id]->cpu_diff(), momentum,
-                        this->history_[param_id]->mutable_cpu_data());
-
-        // compute udpate: step back then over step
-        caffe_cpu_axpby(net_params[param_id]->count(), Dtype(1) + momentum,
-                        this->history_[param_id]->cpu_data(), -momentum,
-                        this->update_[param_id]->mutable_cpu_data());
-
-        // copy
-        caffe_copy(net_params[param_id]->count(),
-                   this->update_[param_id]->cpu_data(),
-                   net_params[param_id]->mutable_cpu_diff());
-      }
+    case Caffe::CPU: {
+      // save history momentum for stepping back
+      caffe_copy(net_params[param_id]->count(),
+                 this->history_[param_id]->cpu_data(),
+                 this->update_[param_id]->mutable_cpu_data());
+
+      // update history
+      caffe_cpu_axpby(net_params[param_id]->count(), local_rate,
+                      net_params[param_id]->cpu_diff(), momentum,
+                      this->history_[param_id]->mutable_cpu_data());
+
+      // compute update: step back then over step
+      caffe_cpu_axpby(net_params[param_id]->count(), Dtype(1) + momentum,
+                      this->history_[param_id]->cpu_data(), -momentum,
+                      this->update_[param_id]->mutable_cpu_data());
+
+      // copy
+      caffe_copy(net_params[param_id]->count(),
+                 this->update_[param_id]->cpu_data(),
+                 net_params[param_id]->mutable_cpu_diff());
       break;
+    }
     case Caffe::GPU: {
 #ifndef CPU_ONLY
       if (this->device_context_.backend() == BACKEND_CUDA) {
 #ifdef USE_CUDA
-        for (int param_id = 0; param_id < net_params.size(); ++param_id) {
-          // save history momentum for stepping back
-          caffe_copy(net_params[param_id]->count(),
-                     this->history_[param_id]->gpu_data(),
-                     this->update_[param_id]->mutable_gpu_data());
-
-          Dtype local_rate = rate * net_params_lr[param_id];
-          Dtype local_decay = weight_decay * net_params_weight_decay[param_id];
-
-          if (local_decay) {
-            if (regularization_type == "L2") {
-              // add weight decay
-              caffe_gpu_axpy(net_params[param_id]->count(), local_decay,
-                             net_params[param_id]->gpu_data(),
-                             net_params[param_id]->mutable_gpu_diff());
-            } else if (regularization_type == "L1") {
-              caffe_gpu_sign(net_params[param_id]->count(),
-                             net_params[param_id]->gpu_data(),
-                             this->temp_[param_id]->mutable_gpu_data());
-              caffe_gpu_axpy(net_params[param_id]->count(), local_decay,
-                             this->temp_[param_id]->gpu_data(),
-                             net_params[param_id]->mutable_gpu_diff());
-            } else {
-              LOG(FATAL)<< "Unknown regularization type: " << regularization_type;
-            }
-          }
-
-          // update history
-          caffe_gpu_axpby(net_params[param_id]->count(), local_rate,
-                          net_params[param_id]->gpu_diff(), momentum,
-                          this->history_[param_id]->mutable_gpu_data());
-
-          // compute udpate: step back then over step
-          caffe_gpu_axpby(net_params[param_id]->count(), Dtype(1) + momentum,
-                          this->history_[param_id]->gpu_data(), -momentum,
-                          this->update_[param_id]->mutable_gpu_data());
-
-          // copy
-          caffe_copy(net_params[param_id]->count(),
-                     this->update_[param_id]->gpu_data(),
-                     net_params[param_id]->mutable_gpu_diff());
-        }
+        // save history momentum for stepping back
+        caffe_copy(net_params[param_id]->count(),
+                   this->history_[param_id]->gpu_data(),
+                   this->update_[param_id]->mutable_gpu_data());
+
+        // update history
+        caffe_gpu_axpby(net_params[param_id]->count(), local_rate,
+                        net_params[param_id]->gpu_diff(), momentum,
+                        this->history_[param_id]->mutable_gpu_data());
+
+        // compute update: step back then over step
+        caffe_gpu_axpby(net_params[param_id]->count(), Dtype(1) + momentum,
+                        this->history_[param_id]->gpu_data(), -momentum,
+                        this->update_[param_id]->mutable_gpu_data());
+
+        // copy
+        caffe_copy(net_params[param_id]->count(),
+                   this->update_[param_id]->gpu_data(),
+                   net_params[param_id]->mutable_gpu_diff());
 #endif // USE_CUDA
       } else {
 #ifdef USE_GREENTEA
-        viennacl::ocl::context &ctx = viennacl::ocl::get_context(
-            this->device_context_.id());
-
-        for (int param_id = 0; param_id < net_params.size(); ++param_id) {
-          // save history momentum for stepping back
-          greentea_copy<Dtype>(
-              net_params[param_id]->count(),
-              (cl_mem) (this->history_[param_id]->gpu_data()),
-              (cl_mem) (this->update_[param_id]->mutable_gpu_data()), ctx);
-
-          Dtype local_rate = rate * net_params_lr[param_id];
-          Dtype local_decay = weight_decay * net_params_weight_decay[param_id];
-
-          if (local_decay) {
-            if (regularization_type == "L2") {
-              // add weight decay
-              greentea_gpu_axpy<Dtype>(
-                  this->device_context_.id(), net_params[param_id]->count(),
-                  local_decay, (cl_mem) (net_params[param_id]->gpu_data()), 0,
-                  (cl_mem) (net_params[param_id]->mutable_gpu_diff()), 0);
-            } else if (regularization_type == "L1") {
-              greentea_gpu_sign<Dtype>(
-                  this->device_context_.id(), net_params[param_id]->count(),
-                  (cl_mem) (net_params[param_id]->gpu_data()), 0,
-                  (cl_mem) (this->temp_[param_id]->mutable_gpu_data()), 0);
-              greentea_gpu_axpy<Dtype>(
-                  this->device_context_.id(), net_params[param_id]->count(),
-                  local_decay, (cl_mem) (this->temp_[param_id]->gpu_data()), 0,
-                  (cl_mem) (net_params[param_id]->mutable_gpu_diff()), 0);
-            } else {
-              LOG(FATAL)<< "Unknown regularization type: " << regularization_type;
-            }
-          }
-
-          // update history
-          greentea_gpu_axpby<Dtype>(
-              this->device_context_.id(), net_params[param_id]->count(),
-              local_rate, (cl_mem) (net_params[param_id]->gpu_diff()), 0,
-              momentum, (cl_mem) (this->history_[param_id]->mutable_gpu_data()),
-              0);
-
-          // compute udpate: step back then over step
-          greentea_gpu_axpby<Dtype>(
-              this->device_context_.id(), net_params[param_id]->count(),
-              Dtype(1) + momentum,
-              (cl_mem) (this->history_[param_id]->gpu_data()), 0, -momentum,
-              (cl_mem) (this->update_[param_id]->mutable_gpu_data()), 0);
-
-          // copy
-          greentea_copy<Dtype>(
-              net_params[param_id]->count(),
-              (cl_mem) (this->update_[param_id]->gpu_data()),
-              (cl_mem) (net_params[param_id]->mutable_gpu_diff()), ctx);
-        }
+        // TODO
 #endif // USE_GREENTEA
       }
-=======
-  case Caffe::CPU: {
-    // save history momentum for stepping back
-    caffe_copy(net_params[param_id]->count(),
-        this->history_[param_id]->cpu_data(),
-        this->update_[param_id]->mutable_cpu_data());
-
-    // update history
-    caffe_cpu_axpby(net_params[param_id]->count(), local_rate,
-              net_params[param_id]->cpu_diff(), momentum,
-              this->history_[param_id]->mutable_cpu_data());
-
-    // compute update: step back then over step
-    caffe_cpu_axpby(net_params[param_id]->count(), Dtype(1) + momentum,
-        this->history_[param_id]->cpu_data(), -momentum,
-        this->update_[param_id]->mutable_cpu_data());
-
-    // copy
-    caffe_copy(net_params[param_id]->count(),
-        this->update_[param_id]->cpu_data(),
-        net_params[param_id]->mutable_cpu_diff());
-    break;
-  }
-  case Caffe::GPU: {
-#ifndef CPU_ONLY
-    // save history momentum for stepping back
-    caffe_copy(net_params[param_id]->count(),
-        this->history_[param_id]->gpu_data(),
-        this->update_[param_id]->mutable_gpu_data());
-
-    // update history
-    caffe_gpu_axpby(net_params[param_id]->count(), local_rate,
-              net_params[param_id]->gpu_diff(), momentum,
-              this->history_[param_id]->mutable_gpu_data());
-
-    // compute update: step back then over step
-    caffe_gpu_axpby(net_params[param_id]->count(), Dtype(1) + momentum,
-        this->history_[param_id]->gpu_data(), -momentum,
-        this->update_[param_id]->mutable_gpu_data());
-
-    // copy
-    caffe_copy(net_params[param_id]->count(),
-        this->update_[param_id]->gpu_data(),
-        net_params[param_id]->mutable_gpu_diff());
->>>>>>> b12c1710
 #else
       NO_GPU;
 #endif
-<<<<<<< HEAD
-    }
       break;
-    default: {
+    }
+    default:
       LOG(FATAL)<< "Unknown caffe mode: " << Caffe::mode();
     }
   }
-}
-
-template<typename Dtype>
-void AdaGradSolver<Dtype>::ComputeUpdateValue() {
-=======
-    break;
-  }
-  default:
-    LOG(FATAL) << "Unknown caffe mode: " << Caffe::mode();
-  }
-}
-
-template <typename Dtype>
+
+template<typename Dtype>
 void AdaGradSolver<Dtype>::ComputeUpdateValue(int param_id, Dtype rate) {
->>>>>>> b12c1710
   const vector<shared_ptr<Blob<Dtype> > >& net_params = this->net_->params();
   const vector<float>& net_params_lr = this->net_->params_lr();
   Dtype delta = this->param_.delta();
-<<<<<<< HEAD
-  if (this->param_.display() && this->iter_ % this->param_.display() == 0) {
-    LOG(INFO)<< "Iteration " << this->iter_ << ", lr = " << rate;
-  }
-  SGDSolver<Dtype>::ClipGradients();
-  Dtype weight_decay = this->param_.weight_decay();
-  string regularization_type = this->param_.regularization_type();
+  Dtype local_rate = rate * net_params_lr[param_id];
   switch (Caffe::mode()) {
-    case Caffe::CPU:
-      for (int param_id = 0; param_id < net_params.size(); ++param_id) {
-        Dtype local_rate = rate * net_params_lr[param_id];
-        Dtype local_decay = weight_decay * net_params_weight_decay[param_id];
-
-        if (local_decay) {
-          if (regularization_type == "L2") {
-            // add weight decay
-            caffe_axpy(net_params[param_id]->count(), local_decay,
-                       net_params[param_id]->cpu_data(),
-                       net_params[param_id]->mutable_cpu_diff());
-          } else if (regularization_type == "L1") {
-            caffe_cpu_sign(net_params[param_id]->count(),
-                           net_params[param_id]->cpu_data(),
-                           this->temp_[param_id]->mutable_cpu_data());
-            caffe_axpy(net_params[param_id]->count(), local_decay,
-                       this->temp_[param_id]->cpu_data(),
-                       net_params[param_id]->mutable_cpu_diff());
-          } else {
-            LOG(FATAL)<< "Unknown regularization type: " << regularization_type;
-          }
-        }
-
-        // compute square of gradient in update
-        caffe_powx(net_params[param_id]->count(),
-                   net_params[param_id]->cpu_diff(), Dtype(2),
-                   this->update_[param_id]->mutable_cpu_data());
-
-        // update history
-        caffe_add(net_params[param_id]->count(),
-                  this->update_[param_id]->cpu_data(),
-                  this->history_[param_id]->cpu_data(),
-                  this->history_[param_id]->mutable_cpu_data());
-
-        // prepare update
-        caffe_powx(net_params[param_id]->count(),
-                   this->history_[param_id]->cpu_data(), Dtype(0.5),
-                   this->update_[param_id]->mutable_cpu_data());
-
-        caffe_add_scalar(net_params[param_id]->count(), delta,
-                         this->update_[param_id]->mutable_cpu_data());
-
-        caffe_div(net_params[param_id]->count(),
-                  net_params[param_id]->cpu_diff(),
-                  this->update_[param_id]->cpu_data(),
-                  this->update_[param_id]->mutable_cpu_data());
-
-        // scale and copy
-        caffe_cpu_axpby(net_params[param_id]->count(), local_rate,
-                        this->update_[param_id]->cpu_data(), Dtype(0),
-                        net_params[param_id]->mutable_cpu_diff());
-      }
+    case Caffe::CPU: {
+      // compute square of gradient in update
+      caffe_powx(net_params[param_id]->count(),
+                 net_params[param_id]->cpu_diff(), Dtype(2),
+                 this->update_[param_id]->mutable_cpu_data());
+
+      // update history
+      caffe_add(net_params[param_id]->count(),
+                this->update_[param_id]->cpu_data(),
+                this->history_[param_id]->cpu_data(),
+                this->history_[param_id]->mutable_cpu_data());
+
+      // prepare update
+      caffe_powx(net_params[param_id]->count(),
+                 this->history_[param_id]->cpu_data(), Dtype(0.5),
+                 this->update_[param_id]->mutable_cpu_data());
+
+      caffe_add_scalar(net_params[param_id]->count(), delta,
+                       this->update_[param_id]->mutable_cpu_data());
+
+      caffe_div(net_params[param_id]->count(), net_params[param_id]->cpu_diff(),
+                this->update_[param_id]->cpu_data(),
+                this->update_[param_id]->mutable_cpu_data());
+
+      // scale and copy
+      caffe_cpu_axpby(net_params[param_id]->count(), local_rate,
+                      this->update_[param_id]->cpu_data(), Dtype(0),
+                      net_params[param_id]->mutable_cpu_diff());
       break;
+    }
     case Caffe::GPU: {
 #ifndef CPU_ONLY
       if (this->device_context_.backend() == BACKEND_CUDA) {
 #ifdef USE_CUDA
-        for (int param_id = 0; param_id < net_params.size(); ++param_id) {
-          Dtype local_rate = rate * net_params_lr[param_id];
-          Dtype local_decay = weight_decay * net_params_weight_decay[param_id];
-
-          if (local_decay) {
-            if (regularization_type == "L2") {
-              // add weight decay
-              caffe_gpu_axpy(net_params[param_id]->count(), local_decay,
-                             net_params[param_id]->gpu_data(),
-                             net_params[param_id]->mutable_gpu_diff());
-            } else if (regularization_type == "L1") {
-              caffe_gpu_sign(net_params[param_id]->count(),
-                             net_params[param_id]->gpu_data(),
-                             this->temp_[param_id]->mutable_gpu_data());
-              caffe_gpu_axpy(net_params[param_id]->count(), local_decay,
-                             this->temp_[param_id]->gpu_data(),
-                             net_params[param_id]->mutable_gpu_diff());
-            } else {
-              LOG(FATAL)<< "Unknown regularization type: " << regularization_type;
-            }
-          }
-
-          // compute square of gradient in update
-          caffe_gpu_powx(net_params[param_id]->count(),
-                         net_params[param_id]->gpu_diff(), Dtype(2),
-                         this->update_[param_id]->mutable_gpu_data());
-
-          // update history
-          caffe_gpu_add(net_params[param_id]->count(),
-                        this->update_[param_id]->gpu_data(),
-                        this->history_[param_id]->gpu_data(),
-                        this->history_[param_id]->mutable_gpu_data());
-
-          // prepare update
-          caffe_gpu_powx(net_params[param_id]->count(),
-                         this->history_[param_id]->gpu_data(), Dtype(0.5),
-                         this->update_[param_id]->mutable_gpu_data());
-
-          caffe_gpu_add_scalar(net_params[param_id]->count(), delta,
-                               this->update_[param_id]->mutable_gpu_data());
-
-          caffe_gpu_div(net_params[param_id]->count(),
-                        net_params[param_id]->gpu_diff(),
-                        this->update_[param_id]->gpu_data(),
-                        this->update_[param_id]->mutable_gpu_data());
-
-          // scale and copy
-          caffe_gpu_axpby(net_params[param_id]->count(), local_rate,
-                          this->update_[param_id]->gpu_data(), Dtype(0),
-                          net_params[param_id]->mutable_gpu_diff());
-        }
+        // compute square of gradient in update
+        caffe_gpu_powx(net_params[param_id]->count(),
+                       net_params[param_id]->gpu_diff(), Dtype(2),
+                       this->update_[param_id]->mutable_gpu_data());
+
+        // update history
+        caffe_gpu_add(net_params[param_id]->count(),
+                      this->update_[param_id]->gpu_data(),
+                      this->history_[param_id]->gpu_data(),
+                      this->history_[param_id]->mutable_gpu_data());
+
+        // prepare update
+        caffe_gpu_powx(net_params[param_id]->count(),
+                       this->history_[param_id]->gpu_data(), Dtype(0.5),
+                       this->update_[param_id]->mutable_gpu_data());
+
+        caffe_gpu_add_scalar(net_params[param_id]->count(), delta,
+                             this->update_[param_id]->mutable_gpu_data());
+
+        caffe_gpu_div(net_params[param_id]->count(),
+                      net_params[param_id]->gpu_diff(),
+                      this->update_[param_id]->gpu_data(),
+                      this->update_[param_id]->mutable_gpu_data());
+
+        // scale and copy
+        caffe_gpu_axpby(net_params[param_id]->count(), local_rate,
+                        this->update_[param_id]->gpu_data(), Dtype(0),
+                        net_params[param_id]->mutable_gpu_diff());
 #endif // USE_CUDA
       } else {
 #ifdef USE_GREENTEA
-        for (int param_id = 0; param_id < net_params.size(); ++param_id) {
-          Dtype local_rate = rate * net_params_lr[param_id];
-          Dtype local_decay = weight_decay * net_params_weight_decay[param_id];
-
-          if (local_decay) {
-            if (regularization_type == "L2") {
-              // add weight decay
-              greentea_gpu_axpy<Dtype>(
-                  this->device_context_.id(), net_params[param_id]->count(),
-                  local_decay, (cl_mem) (net_params[param_id]->gpu_data()), 0,
-                  (cl_mem) (net_params[param_id]->mutable_gpu_diff()), 0);
-            } else if (regularization_type == "L1") {
-              greentea_gpu_sign<Dtype>(
-                  this->device_context_.id(), net_params[param_id]->count(),
-                  (cl_mem) (net_params[param_id]->gpu_data()), 0,
-                  (cl_mem) (this->temp_[param_id]->mutable_gpu_data()), 0);
-              greentea_gpu_axpy<Dtype>(
-                  this->device_context_.id(), net_params[param_id]->count(),
-                  local_decay, (cl_mem) (this->temp_[param_id]->gpu_data()), 0,
-                  (cl_mem) (net_params[param_id]->mutable_gpu_diff()), 0);
-            } else {
-              LOG(FATAL)<< "Unknown regularization type: " << regularization_type;
-            }
-          }
-
-          // compute square of gradient in update
-          greentea_gpu_powx<Dtype>(
-              this->device_context_.id(), net_params[param_id]->count(),
-              (cl_mem) (net_params[param_id]->gpu_diff()), 0, Dtype(2),
-              (cl_mem) (this->update_[param_id]->mutable_gpu_data()), 0);
-
-          // update history
-          greentea_gpu_add<Dtype>(
-              this->device_context_.id(), net_params[param_id]->count(),
-              (cl_mem) (this->update_[param_id]->gpu_data()), 0,
-              (cl_mem) (this->history_[param_id]->gpu_data()), 0,
-              (cl_mem) (this->history_[param_id]->mutable_gpu_data()), 0);
-
-          // prepare update
-          greentea_gpu_powx<Dtype>(
-              this->device_context_.id(), net_params[param_id]->count(),
-              (cl_mem) (this->history_[param_id]->gpu_data()), 0, Dtype(0.5),
-              (cl_mem) (this->update_[param_id]->mutable_gpu_data()), 0);
-
-          greentea_gpu_add_scalar<Dtype>(
-              this->device_context_.id(), net_params[param_id]->count(), delta,
-              (cl_mem) (this->update_[param_id]->mutable_gpu_data()), 0);
-
-          greentea_gpu_div<Dtype>(
-              this->device_context_.id(), net_params[param_id]->count(),
-              (cl_mem) (net_params[param_id]->gpu_diff()), 0,
-              (cl_mem) (this->update_[param_id]->gpu_data()), 0,
-              (cl_mem) (this->update_[param_id]->mutable_gpu_data()), 0);
-
-          // scale and copy
-          greentea_gpu_axpby<Dtype>(
-              this->device_context_.id(), net_params[param_id]->count(),
-              local_rate, (cl_mem) (this->update_[param_id]->gpu_data()), 0,
-              Dtype(0), (cl_mem) (net_params[param_id]->mutable_gpu_diff()), 0);
-        }
+        // TODO
 #endif // USE_GREENTEA
       }
-=======
-  Dtype local_rate = rate * net_params_lr[param_id];
-  switch (Caffe::mode()) {
-  case Caffe::CPU: {
-    // compute square of gradient in update
-    caffe_powx(net_params[param_id]->count(),
-        net_params[param_id]->cpu_diff(), Dtype(2),
-        this->update_[param_id]->mutable_cpu_data());
-
-    // update history
-    caffe_add(net_params[param_id]->count(),
-        this->update_[param_id]->cpu_data(),
-        this->history_[param_id]->cpu_data(),
-        this->history_[param_id]->mutable_cpu_data());
-
-    // prepare update
-    caffe_powx(net_params[param_id]->count(),
-              this->history_[param_id]->cpu_data(), Dtype(0.5),
-              this->update_[param_id]->mutable_cpu_data());
-
-    caffe_add_scalar(net_params[param_id]->count(),
-              delta, this->update_[param_id]->mutable_cpu_data());
-
-    caffe_div(net_params[param_id]->count(),
-              net_params[param_id]->cpu_diff(),
-              this->update_[param_id]->cpu_data(),
-              this->update_[param_id]->mutable_cpu_data());
-
-    // scale and copy
-    caffe_cpu_axpby(net_params[param_id]->count(), local_rate,
-        this->update_[param_id]->cpu_data(), Dtype(0),
-        net_params[param_id]->mutable_cpu_diff());
-    break;
-  }
-  case Caffe::GPU: {
-#ifndef CPU_ONLY
-    // compute square of gradient in update
-    caffe_gpu_powx(net_params[param_id]->count(),
-        net_params[param_id]->gpu_diff(), Dtype(2),
-        this->update_[param_id]->mutable_gpu_data());
-
-    // update history
-    caffe_gpu_add(net_params[param_id]->count(),
-        this->update_[param_id]->gpu_data(),
-        this->history_[param_id]->gpu_data(),
-        this->history_[param_id]->mutable_gpu_data());
-
-    // prepare update
-    caffe_gpu_powx(net_params[param_id]->count(),
-              this->history_[param_id]->gpu_data(), Dtype(0.5),
-              this->update_[param_id]->mutable_gpu_data());
-
-    caffe_gpu_add_scalar(net_params[param_id]->count(),
-              delta, this->update_[param_id]->mutable_gpu_data());
-
-    caffe_gpu_div(net_params[param_id]->count(),
-              net_params[param_id]->gpu_diff(),
-              this->update_[param_id]->gpu_data(),
-              this->update_[param_id]->mutable_gpu_data());
-
-    // scale and copy
-    caffe_gpu_axpby(net_params[param_id]->count(), local_rate,
-        this->update_[param_id]->gpu_data(), Dtype(0),
-        net_params[param_id]->mutable_gpu_diff());
->>>>>>> b12c1710
 #else
       NO_GPU;
 #endif
-<<<<<<< HEAD
-    }
       break;
-    default: {
+    }
+    default:
       LOG(FATAL)<< "Unknown caffe mode: " << Caffe::mode();
     }
-=======
-    break;
-  }
-  default:
-    LOG(FATAL) << "Unknown caffe mode: " << Caffe::mode();
->>>>>>> b12c1710
-  }
-}
+  }
 
 INSTANTIATE_CLASS(Solver);
 INSTANTIATE_CLASS(SGDSolver);
 INSTANTIATE_CLASS(NesterovSolver);
 INSTANTIATE_CLASS(AdaGradSolver);
 
-}  // namespace caffe+}  // namespace caffe
