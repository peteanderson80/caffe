#include <vector>

#include "caffe/sgd_solvers.hpp"

namespace caffe {

#ifndef CPU_ONLY
template <typename Dtype>
void rmsprop_update_gpu(int N, Dtype* g, Dtype* h, Dtype rms_decay,
    Dtype delta, Dtype local_rate);
#endif

template <typename Dtype>
void RMSPropSolver<Dtype>::ComputeUpdateValue(uint_tp param_id, Dtype rate) {
  const vector<Blob<Dtype>*>& net_params = this->net_->learnable_params();
  const vector<float>& net_params_lr = this->net_->params_lr();

  // get the learning rate
  Dtype delta = this->param_.delta();
  Dtype rms_decay = this->param_.rms_decay();
  Dtype local_rate = rate * net_params_lr[param_id];

  switch (Caffe::mode()) {
  case Caffe::CPU:
    // compute square of gradient in update
    caffe_powx(net_params[param_id]->count(),
        net_params[param_id]->cpu_diff(), Dtype(2),
        this->update_[param_id]->mutable_cpu_data());

    // update history
    caffe_cpu_axpby(net_params[param_id] -> count(),
        Dtype(1-rms_decay), this->update_[param_id]->cpu_data(),
        rms_decay, this->history_[param_id]-> mutable_cpu_data());

    // prepare update
    caffe_powx(net_params[param_id]->count(),
        this->history_[param_id]->cpu_data(), Dtype(0.5),
        this->update_[param_id]->mutable_cpu_data());

    caffe_add_scalar(net_params[param_id]->count(),
        delta, this->update_[param_id]->mutable_cpu_data());

    caffe_div(net_params[param_id]->count(),
        net_params[param_id]->cpu_diff(), this->update_[param_id]->cpu_data(),
        this->update_[param_id]->mutable_cpu_data());

    // scale and copy
    caffe_cpu_axpby(net_params[param_id]->count(), local_rate,
        this->update_[param_id]->cpu_data(), Dtype(0),
        net_params[param_id]->mutable_cpu_diff());
    break;
  case Caffe::GPU:
#ifndef CPU_ONLY
<<<<<<< HEAD
      if (this->device_->backend() == BACKEND_CUDA) {
#ifdef USE_CUDA
        // compute square of gradient in update
        caffe_gpu_powx(net_params[param_id]->count(),
                       net_params[param_id]->gpu_diff(), Dtype(2),
                       this->update_[param_id]->mutable_gpu_data());

        // update history
        caffe_gpu_axpby(net_params[param_id]->count(), Dtype(1 - rms_decay),
                        this->update_[param_id]->gpu_data(), rms_decay,
                        this->history_[param_id]->mutable_gpu_data());

        // prepare update
        caffe_gpu_powx(net_params[param_id]->count(),
                       this->history_[param_id]->gpu_data(), Dtype(0.5),
                       this->update_[param_id]->mutable_gpu_data());

        caffe_gpu_add_scalar(net_params[param_id]->count(), delta,
                             this->update_[param_id]->mutable_gpu_data());

        caffe_gpu_div(net_params[param_id]->count(),
                      net_params[param_id]->gpu_diff(),
                      this->update_[param_id]->gpu_data(),
                      this->update_[param_id]->mutable_gpu_data());

        caffe_gpu_axpby(net_params[param_id]->count(), local_rate,
                        this->update_[param_id]->gpu_data(), Dtype(0),
                        net_params[param_id]->mutable_gpu_diff());
#endif  // USE_CUDA
      } else {
#ifdef USE_GREENTEA
        // compute square of gradient in update
        greentea_gpu_powx<Dtype>(
            this->device_->id(), net_params[param_id]->count(),
            (cl_mem) (net_params[param_id]->gpu_diff()), 0, Dtype(2),
            (cl_mem) (this->update_[param_id]->mutable_gpu_data()), 0);

        // update history
        greentea_gpu_axpby<Dtype>(
            this->device_->id(), net_params[param_id]->count(),
            Dtype(1 - rms_decay),
            (cl_mem) (this->update_[param_id]->gpu_data()), 0, rms_decay,
            (cl_mem) (this->history_[param_id]->mutable_gpu_data()), 0);

        // prepare update
        greentea_gpu_powx<Dtype>(
            this->device_->id(), net_params[param_id]->count(),
            (cl_mem) (this->history_[param_id]->gpu_data()), 0, Dtype(0.5),
            (cl_mem) (this->update_[param_id]->mutable_gpu_data()), 0);

        greentea_gpu_add_scalar<Dtype>(
            this->device_->id(), net_params[param_id]->count(), delta,
            (cl_mem) (this->update_[param_id]->mutable_gpu_data()), 0);

        greentea_gpu_div<Dtype>(
            this->device_->id(), net_params[param_id]->count(),
            (cl_mem) (net_params[param_id]->gpu_diff()), 0,
            (cl_mem) (this->update_[param_id]->gpu_data()), 0,
            (cl_mem) (this->update_[param_id]->mutable_gpu_data()), 0);

        greentea_gpu_axpby<Dtype>(
            this->device_->id(), net_params[param_id]->count(),
            local_rate, (cl_mem) (this->update_[param_id]->gpu_data()), 0,
            Dtype(0), (cl_mem) (net_params[param_id]->mutable_gpu_diff()), 0);
#endif  // USE_GREENTEA
      }
=======
    rmsprop_update_gpu(net_params[param_id]->count(),
        net_params[param_id]->mutable_gpu_diff(),
        this->history_[param_id]->mutable_gpu_data(),
        rms_decay, delta, local_rate);
>>>>>>> b23e9b1b
#else
    NO_GPU;
#endif
    break;
  default:
    LOG(FATAL) << "Unknown caffe mode: " << Caffe::mode();
  }
}

INSTANTIATE_CLASS(RMSPropSolver);
REGISTER_SOLVER_CLASS(RMSProp);

}  // namespace caffe<|MERGE_RESOLUTION|>--- conflicted
+++ resolved
@@ -5,13 +5,13 @@
 namespace caffe {
 
 #ifndef CPU_ONLY
-template <typename Dtype>
-void rmsprop_update_gpu(int N, Dtype* g, Dtype* h, Dtype rms_decay,
-    Dtype delta, Dtype local_rate);
+template<typename Dtype>
+void rmsprop_update_gpu(device* dev, int_tp N, Dtype* g, Dtype* h,
+                        Dtype rms_decay, Dtype delta, Dtype local_rate);
 #endif
 
 template <typename Dtype>
-void RMSPropSolver<Dtype>::ComputeUpdateValue(uint_tp param_id, Dtype rate) {
+void RMSPropSolver<Dtype>::ComputeUpdateValue(int param_id, Dtype rate) {
   const vector<Blob<Dtype>*>& net_params = this->net_->learnable_params();
   const vector<float>& net_params_lr = this->net_->params_lr();
 
@@ -51,79 +51,10 @@
     break;
   case Caffe::GPU:
 #ifndef CPU_ONLY
-<<<<<<< HEAD
-      if (this->device_->backend() == BACKEND_CUDA) {
-#ifdef USE_CUDA
-        // compute square of gradient in update
-        caffe_gpu_powx(net_params[param_id]->count(),
-                       net_params[param_id]->gpu_diff(), Dtype(2),
-                       this->update_[param_id]->mutable_gpu_data());
-
-        // update history
-        caffe_gpu_axpby(net_params[param_id]->count(), Dtype(1 - rms_decay),
-                        this->update_[param_id]->gpu_data(), rms_decay,
-                        this->history_[param_id]->mutable_gpu_data());
-
-        // prepare update
-        caffe_gpu_powx(net_params[param_id]->count(),
-                       this->history_[param_id]->gpu_data(), Dtype(0.5),
-                       this->update_[param_id]->mutable_gpu_data());
-
-        caffe_gpu_add_scalar(net_params[param_id]->count(), delta,
-                             this->update_[param_id]->mutable_gpu_data());
-
-        caffe_gpu_div(net_params[param_id]->count(),
-                      net_params[param_id]->gpu_diff(),
-                      this->update_[param_id]->gpu_data(),
-                      this->update_[param_id]->mutable_gpu_data());
-
-        caffe_gpu_axpby(net_params[param_id]->count(), local_rate,
-                        this->update_[param_id]->gpu_data(), Dtype(0),
-                        net_params[param_id]->mutable_gpu_diff());
-#endif  // USE_CUDA
-      } else {
-#ifdef USE_GREENTEA
-        // compute square of gradient in update
-        greentea_gpu_powx<Dtype>(
-            this->device_->id(), net_params[param_id]->count(),
-            (cl_mem) (net_params[param_id]->gpu_diff()), 0, Dtype(2),
-            (cl_mem) (this->update_[param_id]->mutable_gpu_data()), 0);
-
-        // update history
-        greentea_gpu_axpby<Dtype>(
-            this->device_->id(), net_params[param_id]->count(),
-            Dtype(1 - rms_decay),
-            (cl_mem) (this->update_[param_id]->gpu_data()), 0, rms_decay,
-            (cl_mem) (this->history_[param_id]->mutable_gpu_data()), 0);
-
-        // prepare update
-        greentea_gpu_powx<Dtype>(
-            this->device_->id(), net_params[param_id]->count(),
-            (cl_mem) (this->history_[param_id]->gpu_data()), 0, Dtype(0.5),
-            (cl_mem) (this->update_[param_id]->mutable_gpu_data()), 0);
-
-        greentea_gpu_add_scalar<Dtype>(
-            this->device_->id(), net_params[param_id]->count(), delta,
-            (cl_mem) (this->update_[param_id]->mutable_gpu_data()), 0);
-
-        greentea_gpu_div<Dtype>(
-            this->device_->id(), net_params[param_id]->count(),
-            (cl_mem) (net_params[param_id]->gpu_diff()), 0,
-            (cl_mem) (this->update_[param_id]->gpu_data()), 0,
-            (cl_mem) (this->update_[param_id]->mutable_gpu_data()), 0);
-
-        greentea_gpu_axpby<Dtype>(
-            this->device_->id(), net_params[param_id]->count(),
-            local_rate, (cl_mem) (this->update_[param_id]->gpu_data()), 0,
-            Dtype(0), (cl_mem) (net_params[param_id]->mutable_gpu_diff()), 0);
-#endif  // USE_GREENTEA
-      }
-=======
-    rmsprop_update_gpu(net_params[param_id]->count(),
+    rmsprop_update_gpu(this->device_, net_params[param_id]->count(),
         net_params[param_id]->mutable_gpu_diff(),
         this->history_[param_id]->mutable_gpu_data(),
         rms_decay, delta, local_rate);
->>>>>>> b23e9b1b
 #else
     NO_GPU;
 #endif
