--- conflicted
+++ resolved
@@ -9,7 +9,7 @@
   // Add the extra history entries for AdaDelta after those from
   // SGDSolver::PreSolve
   const vector<Blob<Dtype>*>& net_params = this->net_->learnable_params();
-  for (uint_tp i = 0; i < net_params.size(); ++i) {
+  for (int i = 0; i < net_params.size(); ++i) {
         const vector<int_tp>& shape = net_params[i]->shape();
         this->history_.push_back(
          shared_ptr<Blob<Dtype> >(new Blob<Dtype>(shape, this->device_)));
@@ -17,19 +17,19 @@
 }
 
 #ifndef CPU_ONLY
-template <typename Dtype>
-void adadelta_update_gpu(int N, Dtype* g, Dtype* h, Dtype* h2, Dtype momentum,
-    Dtype delta, Dtype local_rate);
+template<typename Dtype>
+void adadelta_update_gpu(device* dev, int_tp N, Dtype* g, Dtype* h, Dtype* h2,
+                         Dtype momentum, Dtype delta, Dtype local_rate);
 #endif
 
 template <typename Dtype>
-void AdaDeltaSolver<Dtype>::ComputeUpdateValue(uint_tp param_id, Dtype rate) {
+void AdaDeltaSolver<Dtype>::ComputeUpdateValue(int param_id, Dtype rate) {
   const vector<Blob<Dtype>*>& net_params = this->net_->learnable_params();
   const vector<float>& net_params_lr = this->net_->params_lr();
   Dtype delta = this->param_.delta();
   Dtype momentum = this->param_.momentum();
   Dtype local_rate = rate * net_params_lr[param_id];
-  uint_tp update_history_offset = net_params.size();
+  size_t update_history_offset = net_params.size();
   switch (Caffe::mode()) {
   case Caffe::CPU: {
     // compute square of gradient in update
@@ -91,156 +91,11 @@
   }
   case Caffe::GPU: {
 #ifndef CPU_ONLY
-<<<<<<< HEAD
-      if (this->device_->backend() == BACKEND_CUDA) {
-#ifdef USE_CUDA
-        // compute square of gradient in update
-        caffe_gpu_powx(net_params[param_id]->count(),
-                       net_params[param_id]->gpu_diff(), Dtype(2),
-                       this->update_[param_id]->mutable_gpu_data());
-
-        // update history of gradients
-        caffe_gpu_axpby(net_params[param_id]->count(), Dtype(1) - momentum,
-                        this->update_[param_id]->gpu_data(), momentum,
-                        this->history_[param_id]->mutable_gpu_data());
-
-        // add delta to history to guard against dividing by zero later
-        caffe_gpu_set(net_params[param_id]->count(), delta,
-                      this->temp_[param_id]->mutable_gpu_data());
-
-        caffe_gpu_add(
-            net_params[param_id]->count(), this->temp_[param_id]->gpu_data(),
-            this->history_[update_history_offset + param_id]->gpu_data(),
-            this->update_[param_id]->mutable_gpu_data());
-
-        caffe_gpu_add(net_params[param_id]->count(),
-                      this->temp_[param_id]->gpu_data(),
-                      this->history_[param_id]->gpu_data(),
-                      this->temp_[param_id]->mutable_gpu_data());
-
-        // divide history of updates by history of gradients
-        caffe_gpu_div(net_params[param_id]->count(),
-                      this->update_[param_id]->gpu_data(),
-                      this->temp_[param_id]->gpu_data(),
-                      this->update_[param_id]->mutable_gpu_data());
-
-        // jointly compute the RMS of both for update and gradient history
-        caffe_gpu_powx(net_params[param_id]->count(),
-                       this->update_[param_id]->gpu_data(), Dtype(0.5),
-                       this->update_[param_id]->mutable_gpu_data());
-
-        // compute the update and copy to net_diff
-        caffe_gpu_mul(net_params[param_id]->count(),
-                      net_params[param_id]->gpu_diff(),
-                      this->update_[param_id]->gpu_data(),
-                      net_params[param_id]->mutable_gpu_diff());
-
-        // compute square of update
-        caffe_gpu_powx(net_params[param_id]->count(),
-                       net_params[param_id]->gpu_diff(), Dtype(2),
-                       this->update_[param_id]->mutable_gpu_data());
-
-        // update history of updates
-        caffe_gpu_axpby(
-            net_params[param_id]->count(),
-            Dtype(1) - momentum,
-            this->update_[param_id]->gpu_data(),
-            momentum,
-            this->history_[update_history_offset + param_id]
-                           ->mutable_gpu_data());
-
-        // apply learning rate
-        caffe_gpu_scale(net_params[param_id]->count(), local_rate,
-                        net_params[param_id]->gpu_diff(),
-                        net_params[param_id]->mutable_gpu_diff());
-#endif  // USE_CUDA
-      } else {
-#ifdef USE_GREENTEA
-        // compute square of gradient in update
-        greentea_gpu_powx<Dtype>(
-            this->device_->id(), net_params[param_id]->count(),
-            (cl_mem) (net_params[param_id]->gpu_diff()), 0, Dtype(2),
-            (cl_mem) (this->update_[param_id]->mutable_gpu_data()), 0);
-
-        // update history of gradients
-        greentea_gpu_axpby<Dtype>(
-            this->device_->id(), net_params[param_id]->count(),
-            Dtype(1) - momentum, (cl_mem) (this->update_[param_id]->gpu_data()),
-            0, momentum,
-            (cl_mem) (this->history_[param_id]->mutable_gpu_data()), 0);
-
-        // add delta to history to guard against dividing by zero later
-        greentea_gpu_set<Dtype>(
-            this->device_->id(), net_params[param_id]->count(), delta,
-            (cl_mem) (this->temp_[param_id]->mutable_gpu_data()), 0);
-
-        greentea_gpu_add<Dtype>(
-            this->device_->id(),
-            net_params[param_id]->count(),
-            (cl_mem) (this->temp_[param_id]->gpu_data()),
-            0,
-            (cl_mem) (this->history_[update_history_offset + param_id]
-                                     ->gpu_data()),
-            0, (cl_mem) (this->update_[param_id]->mutable_gpu_data()), 0);
-
-        greentea_gpu_add<Dtype>(
-            this->device_->id(), net_params[param_id]->count(),
-            (cl_mem) (this->temp_[param_id]->gpu_data()), 0,
-            (cl_mem) (this->history_[param_id]->gpu_data()), 0,
-            (cl_mem) (this->temp_[param_id]->mutable_gpu_data()), 0);
-
-        // divide history of updates by history of gradients
-        greentea_gpu_div<Dtype>(
-            this->device_->id(), net_params[param_id]->count(),
-            (cl_mem) (this->update_[param_id]->gpu_data()), 0,
-            (cl_mem) (this->temp_[param_id]->gpu_data()), 0,
-            (cl_mem) (this->update_[param_id]->mutable_gpu_data()), 0);
-
-        // jointly compute the RMS of both for update and gradient history
-        greentea_gpu_powx<Dtype>(
-            this->device_->id(), net_params[param_id]->count(),
-            (cl_mem) (this->update_[param_id]->gpu_data()), 0, Dtype(0.5),
-            (cl_mem) (this->update_[param_id]->mutable_gpu_data()), 0);
-
-        // compute the update and copy to net_diff
-        greentea_gpu_mul<Dtype>(
-            this->device_->id(), net_params[param_id]->count(),
-            (cl_mem) (net_params[param_id]->gpu_diff()), 0,
-            (cl_mem) (this->update_[param_id]->gpu_data()), 0,
-            (cl_mem) (net_params[param_id]->mutable_gpu_diff()), 0);
-
-        // compute square of update
-        greentea_gpu_powx<Dtype>(
-            this->device_->id(), net_params[param_id]->count(),
-            (cl_mem) (net_params[param_id]->gpu_diff()), 0, Dtype(2),
-            (cl_mem) (this->update_[param_id]->mutable_gpu_data()), 0);
-
-        // update history of updates
-        greentea_gpu_axpby<Dtype>(
-            this->device_->id(),
-            net_params[param_id]->count(),
-            Dtype(1) - momentum,
-            (cl_mem) (this->update_[param_id]->gpu_data()),
-            0,
-            momentum,
-            (cl_mem) (this->history_[update_history_offset + param_id]
-                ->mutable_gpu_data()),
-            0);
-
-        // apply learning rate
-        greentea_gpu_scale<Dtype>(
-            this->device_->id(), net_params[param_id]->count(),
-            local_rate, (cl_mem) (net_params[param_id]->gpu_diff()), 0,
-            (cl_mem) (net_params[param_id]->mutable_gpu_diff()), 0);
-#endif  // USE_GREENTEA
-      }
-=======
-    adadelta_update_gpu(net_params[param_id]->count(),
+    adadelta_update_gpu(this->device_, net_params[param_id]->count(),
         net_params[param_id]->mutable_gpu_diff(),
         this->history_[param_id]->mutable_gpu_data(),
         this->history_[update_history_offset + param_id]->mutable_gpu_data(),
         momentum, delta, local_rate);
->>>>>>> b23e9b1b
 #else
     NO_GPU;
 #endif
