# generate protobuf sources
file(GLOB proto_files proto/*.proto)
caffe_protobuf_generate_cpp_py(${proto_gen_folder} proto_srcs proto_hdrs proto_python ${proto_files})

# include python files either to force generation
add_library(proto STATIC ${proto_hdrs} ${proto_srcs} ${proto_python})
caffe_default_properties(proto)
#target_link_libraries(proto PUBLIC ${PROTOBUF_LIBRARIES})
#target_include_directories(proto PUBLIC ${PROTOBUF_INCLUDE_DIR})

list(INSERT Caffe_LINKER_LIBS 0 PUBLIC proto) # note, crucial to prepend!

# --[ Caffe library

# creates 'test_srcs', 'srcs', 'test_cuda', 'cuda' lists
caffe_pickup_caffe_sources(${PROJECT_SOURCE_DIR})

# add this option here since CUDA will not honor
# target_compile_definitions
if(MSVC AND NOT BUILD_SHARED_LIBS)
  set(_caffe_static_compile_def -DCAFFE_BUILDING_STATIC_LIB)
endif()

<<<<<<< HEAD
if(USE_CUDA AND HAVE_CUDA)
=======
if(HAVE_CUDA)
>>>>>>> 77624b5b
  # collect any compile definitions from imported targets. This important so that
  # preprocessor macros such as GLOG_NO_ABBREVIATED_SEVERITIES are defined.
  # this is required since CUDA macros do not honor the INTERFACE_COMPILE_DEFINITIONS
  unset(__cuda_options)
  foreach(__lib ${Caffe_LINKER_LIBS})
    if(TARGET ${__lib})
      get_target_property(__interface_compile_definitions ${__lib} INTERFACE_COMPILE_DEFINITIONS)
      if(__interface_compile_definitions)
        foreach(__def ${__interface_compile_definitions})
          # espace any parentheses because they are failing the build
          # see cmake issue https://cmake.org/Bug/view.php?id=16065
          string(REPLACE "(" "\\\(" __def_escaped ${__def})
          string(REPLACE ")" "\\\)" __def_escaped ${__def_escaped})
          # add the required -D flag
          list(APPEND __cuda_options "-D${__def_escaped}")
        endforeach()
      endif()
    endif()
  endforeach()
  list(APPEND __cuda_options ${_caffe_static_compile_def})
  # add the required definitions
  add_definitions(${__cuda_options})
  # it seems that using the OPTIONS argument like:
  # caffe_cuda_compile(cuda_objs ${cuda} OPTIONS ${__cuda_options})
  # does not work. Use add/remove_definitions instead.
  caffe_cuda_compile(cuda_objs ${cuda})
  # remove them
  remove_definitions(${__cuda_options})
  list(APPEND srcs ${cuda_objs} ${cuda})
endif()

add_library(caffe ${srcs})
target_link_libraries(caffe ${Caffe_LINKER_LIBS})
caffe_default_properties(caffe)
#target_include_directories(caffe ${Caffe_INCLUDE_DIRS}
#                                 PUBLIC
#                                 $<BUILD_INTERFACE:${Caffe_INCLUDE_DIR}>
#                                 $<BUILD_INTERFACE:${CMAKE_BINARY_DIR}/include>
#                                 $<INSTALL_INTERFACE:include>)
target_compile_definitions(caffe ${Caffe_DEFINITIONS})
if(Caffe_COMPILE_OPTIONS)
  target_compile_options(caffe ${Caffe_COMPILE_OPTIONS})
endif()
set_target_properties(caffe PROPERTIES
    VERSION   ${CAFFE_TARGET_VERSION}
    SOVERSION ${CAFFE_TARGET_SOVERSION}
    )
if(MSVC AND BUILD_SHARED_LIBS)
  # CMake 3.4 introduced a WINDOWS_EXPORT_ALL_SYMBOLS target property that makes it possible to
  # build shared libraries without using the usual declspec() decoration.
  # See: https://blog.kitware.com/create-dlls-on-windows-without-declspec-using-new-cmake-export-all-feature/
  # and https://cmake.org/cmake/help/v3.5/prop_tgt/WINDOWS_EXPORT_ALL_SYMBOLS.html
  # for details.
  set_target_properties(caffe PROPERTIES WINDOWS_EXPORT_ALL_SYMBOLS TRUE)
elseif(MSVC AND NOT BUILD_SHARED_LIBS)
  # add a custom build command that generates a list of symbols
  # to force linking. This is required because MSVC as nothing
  # the whole-archive option
  windows_create_link_header(caffe ${caffe_symbols_hdr})
  get_filename_component(_name ${caffe_symbols_hdr} NAME)
  set(CAFFE_INCLUDE_SYMBOLS "#include \"caffe/${_name}\"")
  # definition needed to include CMake generated files
  target_compile_definitions(caffe PRIVATE ${_caffe_static_compile_def}
                                   PUBLIC -DCMAKE_WINDOWS_BUILD)
endif()
if(MSVC)
  # Disable Boost autolinking for consuming projects
  target_compile_definitions(caffe PUBLIC -DBOOST_ALL_NO_LIB)
endif()
<<<<<<< HEAD
=======
if(MSVC AND USE_NCCL)
  add_dependencies(caffe nccl)
endif()
>>>>>>> 77624b5b

configure_file(${caffe_export_hdr_in} ${caffe_export_hdr})

# ---[ Tests
 add_subdirectory(test)

# ---[ Install
install(DIRECTORY ${Caffe_INCLUDE_DIR}/caffe DESTINATION ${CMAKE_INSTALL_INCLUDEDIR})
install(FILES ${proto_hdrs} DESTINATION ${CMAKE_INSTALL_INCLUDEDIR}/caffe/proto)
install(TARGETS caffe proto EXPORT CaffeTargets DESTINATION ${CMAKE_INSTALL_LIBDIR})
if(MSVC AND NOT BUILD_SHARED_LIBS)
  install(FILES ${caffe_export_hdr} ${caffe_symbols_hdr} DESTINATION ${CMAKE_INSTALL_INCLUDEDIR}/caffe)
endif()
<<<<<<< HEAD

=======
>>>>>>> 77624b5b

file(WRITE ${PROJECT_BINARY_DIR}/__init__.py)
list(APPEND proto_python ${PROJECT_BINARY_DIR}/__init__.py)
install(PROGRAMS ${proto_python} DESTINATION python/caffe/proto)
<|MERGE_RESOLUTION|>--- conflicted
+++ resolved
@@ -21,11 +21,7 @@
   set(_caffe_static_compile_def -DCAFFE_BUILDING_STATIC_LIB)
 endif()
 
-<<<<<<< HEAD
 if(USE_CUDA AND HAVE_CUDA)
-=======
-if(HAVE_CUDA)
->>>>>>> 77624b5b
   # collect any compile definitions from imported targets. This important so that
   # preprocessor macros such as GLOG_NO_ABBREVIATED_SEVERITIES are defined.
   # this is required since CUDA macros do not honor the INTERFACE_COMPILE_DEFINITIONS
@@ -95,12 +91,9 @@
   # Disable Boost autolinking for consuming projects
   target_compile_definitions(caffe PUBLIC -DBOOST_ALL_NO_LIB)
 endif()
-<<<<<<< HEAD
-=======
 if(MSVC AND USE_NCCL)
   add_dependencies(caffe nccl)
 endif()
->>>>>>> 77624b5b
 
 configure_file(${caffe_export_hdr_in} ${caffe_export_hdr})
 
@@ -114,10 +107,6 @@
 if(MSVC AND NOT BUILD_SHARED_LIBS)
   install(FILES ${caffe_export_hdr} ${caffe_symbols_hdr} DESTINATION ${CMAKE_INSTALL_INCLUDEDIR}/caffe)
 endif()
-<<<<<<< HEAD
-
-=======
->>>>>>> 77624b5b
 
 file(WRITE ${PROJECT_BINARY_DIR}/__init__.py)
 list(APPEND proto_python ${PROJECT_BINARY_DIR}/__init__.py)
