#include <fcntl.h>
#include <google/protobuf/io/coded_stream.h>
#include <google/protobuf/io/zero_copy_stream_impl.h>
#include <google/protobuf/text_format.h>
#include <opencv2/core/core.hpp>
#ifdef USE_OPENCV
#include <opencv2/highgui/highgui.hpp>
#include <opencv2/highgui/highgui_c.h>
#include <opencv2/imgproc/imgproc.hpp>
#endif  // USE_OPENCV
#include <stdint.h>

#include <algorithm>
#include <fstream>  // NOLINT(readability/streams)
#include <string>
#include <vector>

#include "caffe/common.hpp"
#include "caffe/proto/caffe.pb.h"
#include "caffe/util/io.hpp"

const int kProtoReadBytesLimit = INT_MAX;  // Max size of 2 GB minus 1 byte.

namespace caffe {

using google::protobuf::io::FileInputStream;
using google::protobuf::io::FileOutputStream;
using google::protobuf::io::ZeroCopyInputStream;
using google::protobuf::io::CodedInputStream;
using google::protobuf::io::ZeroCopyOutputStream;
using google::protobuf::io::CodedOutputStream;
using google::protobuf::Message;

bool ReadProtoFromTextFile(const char* filename, Message* proto) {
  int fd = open(filename, O_RDONLY);
  CHECK_NE(fd, -1) << "File not found: " << filename;
  FileInputStream* input = new FileInputStream(fd);
  bool success = google::protobuf::TextFormat::Parse(input, proto);
  delete input;
  close(fd);
  return success;
}

void WriteProtoToTextFile(const Message& proto, const char* filename) {
  int fd = open(filename, O_WRONLY | O_CREAT | O_TRUNC, 0644);
  FileOutputStream* output = new FileOutputStream(fd);
  CHECK(google::protobuf::TextFormat::Print(proto, output));
  delete output;
  close(fd);
}

bool ReadProtoFromBinaryFile(const char* filename, Message* proto) {
  int fd = open(filename, O_RDONLY);
  CHECK_NE(fd, -1) << "File not found: " << filename;
  ZeroCopyInputStream* raw_input = new FileInputStream(fd);
  CodedInputStream* coded_input = new CodedInputStream(raw_input);
  coded_input->SetTotalBytesLimit(kProtoReadBytesLimit, 536870912);

  bool success = proto->ParseFromCodedStream(coded_input);

  delete coded_input;
  delete raw_input;
  close(fd);
  return success;
}

void WriteProtoToBinaryFile(const Message& proto, const char* filename) {
  fstream output(filename, ios::out | ios::trunc | ios::binary);
  CHECK(proto.SerializeToOstream(&output));
}

#ifdef USE_OPENCV
cv::Mat ReadImageToCVMat(const string& filename,
    const int height, const int width, const bool is_color) {
  cv::Mat cv_img;
  int cv_read_flag = (is_color ? CV_LOAD_IMAGE_COLOR :
    CV_LOAD_IMAGE_GRAYSCALE);
  cv::Mat cv_img_origin = cv::imread(filename, cv_read_flag);
  if (!cv_img_origin.data) {
    LOG(ERROR) << "Could not open or find file " << filename;
    return cv_img_origin;
  }
  if (height > 0 && width > 0) {
    cv::resize(cv_img_origin, cv_img, cv::Size(width, height));
  } else {
    cv_img = cv_img_origin;
  }
  return cv_img;
}

cv::Mat ReadImageToCVMat(const string& filename,
    const int height, const int width) {
  return ReadImageToCVMat(filename, height, width, true);
}

cv::Mat ReadImageToCVMat(const string& filename,
    const bool is_color) {
  return ReadImageToCVMat(filename, 0, 0, is_color);
}

cv::Mat ReadImageToCVMat(const string& filename) {
  return ReadImageToCVMat(filename, 0, 0, true);
}

// Do the file extension and encoding match?
static bool matchExt(const std::string & fn,
                     std::string en) {
  size_t p = fn.rfind('.');
  std::string ext = p != fn.npos ? fn.substr(p) : fn;
  std::transform(ext.begin(), ext.end(), ext.begin(), ::tolower);
  std::transform(en.begin(), en.end(), en.begin(), ::tolower);
  if ( ext == en )
    return true;
  if ( en == "jpg" && ext == "jpeg" )
    return true;
  return false;
}

bool ReadImageToDatum(const string& filename, const int label,
    const int height, const int width, const bool is_color,
    const std::string & encoding, Datum* datum) {
  cv::Mat cv_img = ReadImageToCVMat(filename, height, width, is_color);
  if (cv_img.data) {
    if (encoding.size()) {
      if ( (cv_img.channels() == 3) == is_color && !height && !width &&
          matchExt(filename, encoding) )
        return ReadFileToDatum(filename, label, datum);
      std::vector<uchar> buf;
      cv::imencode("."+encoding, cv_img, buf);
      datum->set_data(std::string(reinterpret_cast<char*>(&buf[0]),
                      buf.size()));
      datum->set_label(label);
      datum->set_encoded(true);
      return true;
    }
    CVMatToDatum(cv_img, datum);
    datum->set_label(label);
    return true;
  } else {
    return false;
  }
}
#endif  // USE_OPENCV

bool ReadFileToDatum(const string& filename, const int label,
    Datum* datum) {
  std::streampos size;

  fstream file(filename.c_str(), ios::in|ios::binary|ios::ate);
  if (file.is_open()) {
    size = file.tellg();
    std::string buffer(size, ' ');
    file.seekg(0, ios::beg);
    file.read(&buffer[0], size);
    file.close();
    datum->set_data(buffer);
    datum->set_label(label);
    datum->set_encoded(true);
    return true;
  } else {
    return false;
  }
}

#ifdef USE_OPENCV
cv::Mat DecodeDatumToCVMatNative(const Datum& datum) {
  cv::Mat cv_img;
  CHECK(datum.encoded()) << "Datum not encoded";
  const string& data = datum.data();
  std::vector<char> vec_data(data.c_str(), data.c_str() + data.size());
  cv_img = cv::imdecode(vec_data, -1);
  if (!cv_img.data) {
    LOG(ERROR) << "Could not decode datum ";
  }
  return cv_img;
}
cv::Mat DecodeDatumToCVMat(const Datum& datum, bool is_color) {
  cv::Mat cv_img;
  CHECK(datum.encoded()) << "Datum not encoded";
  const string& data = datum.data();
  std::vector<char> vec_data(data.c_str(), data.c_str() + data.size());
  int cv_read_flag = (is_color ? CV_LOAD_IMAGE_COLOR :
    CV_LOAD_IMAGE_GRAYSCALE);
  cv_img = cv::imdecode(vec_data, cv_read_flag);
  if (!cv_img.data) {
    LOG(ERROR) << "Could not decode datum ";
  }
  return cv_img;
}

// If Datum is encoded will decoded using DecodeDatumToCVMat and CVMatToDatum
// If Datum is not encoded will do nothing
bool DecodeDatumNative(Datum* datum) {
  if (datum->encoded()) {
    cv::Mat cv_img = DecodeDatumToCVMatNative((*datum));
    CVMatToDatum(cv_img, datum);
    return true;
  } else {
    return false;
  }
}
bool DecodeDatum(Datum* datum, bool is_color) {
  if (datum->encoded()) {
    cv::Mat cv_img = DecodeDatumToCVMat((*datum), is_color);
    CVMatToDatum(cv_img, datum);
    return true;
  } else {
    return false;
  }
}

void CVMatToDatum(const cv::Mat& cv_img, Datum* datum) {
  CHECK(cv_img.depth() == CV_8U) << "Image data type must be unsigned byte";
  datum->set_channels(cv_img.channels());
  datum->set_height(cv_img.rows);
  datum->set_width(cv_img.cols);
  datum->clear_data();
  datum->clear_float_data();
  datum->set_encoded(false);
  int datum_channels = datum->channels();
  int datum_height = datum->height();
  int datum_width = datum->width();
  int datum_size = datum_channels * datum_height * datum_width;
  std::string buffer(datum_size, ' ');
  for (int h = 0; h < datum_height; ++h) {
    const uchar* ptr = cv_img.ptr<uchar>(h);
    int img_index = 0;
    for (int w = 0; w < datum_width; ++w) {
      for (int c = 0; c < datum_channels; ++c) {
        int datum_index = (c * datum_height + h) * datum_width + w;
        buffer[datum_index] = static_cast<char>(ptr[img_index++]);
      }
    }
  }
  datum->set_data(buffer);
}
<<<<<<< HEAD

=======
#endif  // USE_OPENCV
>>>>>>> 5ff3734f
}  // namespace caffe<|MERGE_RESOLUTION|>--- conflicted
+++ resolved
@@ -234,9 +234,5 @@
   }
   datum->set_data(buffer);
 }
-<<<<<<< HEAD
-
-=======
 #endif  // USE_OPENCV
->>>>>>> 5ff3734f
 }  // namespace caffe