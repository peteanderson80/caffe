--- conflicted
+++ resolved
@@ -28,7 +28,6 @@
  */
 class SyncedMemory {
  public:
-<<<<<<< HEAD
 #ifdef USE_GREENTEA
   explicit SyncedMemory(device *device_context)
       : cpu_ptr_(NULL),
@@ -75,10 +74,6 @@
   }
 #endif
 
-=======
-  SyncedMemory();
-  explicit SyncedMemory(size_t size);
->>>>>>> 8065c189
   ~SyncedMemory();
   const void* cpu_data();
   void set_cpu_data(void* data);
@@ -117,17 +112,12 @@
   SyncedHead head_;
   bool own_cpu_data_;
   bool own_gpu_data_;
-<<<<<<< HEAD
   bool own_zero_copy_data_;
   device *device_;
 
 #ifdef USE_GREENTEA
   cl_mem cl_gpu_mem_;
 #endif
-
-=======
-  int device_;
->>>>>>> 8065c189
 
 DISABLE_COPY_AND_ASSIGN(SyncedMemory);
 };
