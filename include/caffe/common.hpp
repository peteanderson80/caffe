#ifndef CAFFE_COMMON_HPP_
#define CAFFE_COMMON_HPP_

#ifdef CMAKE_BUILD
  #include "caffe_config.h"
#endif

#include <boost/shared_ptr.hpp>
#include <gflags/gflags.h>
#include <glog/logging.h>

#include <math.h>
#include <climits>
#include <cmath>
#include <fstream>  // NOLINT(readability/streams)
#include <iostream>  // NOLINT(readability/streams)
#include <map>
#include <set>
#include <sstream>
#include <string>
#include <utility>  // pair
#include <vector>

#include "caffe/definitions.hpp"
#include "caffe/greentea/greentea.hpp"
#include "caffe/util/device_alternate.hpp"

<<<<<<< HEAD
=======
// Convert macro to string
#define STRINGIFY(m) #m
#define AS_STRING(m) STRINGIFY(m)
>>>>>>> 97f4536d

// gflags 2.1 issue: namespace google was changed to gflags without warning.
// Luckily we will be able to use GFLAGS_GFLAGS_H_ to detect if it is version
// 2.1. If yes, we will add a temporary solution to redirect the namespace.
// TODO(Yangqing): Once gflags solves the problem in a more elegant way, let's
// remove the following hack.
#ifndef GFLAGS_GFLAGS_H_
namespace gflags = google;
#endif  // GFLAGS_GFLAGS_H_

// Disable the copy and assignment operator for a class.
#define DISABLE_COPY_AND_ASSIGN(classname) \
private:\
  classname(const classname&);\
  classname& operator=(const classname&)

// Instantiate a class with float and double specifications.
#define INSTANTIATE_CLASS(classname) \
  char gInstantiationGuard##classname; \
  template class classname<float>; \
  template class classname<double>

#define INSTANTIATE_LAYER_GPU_FORWARD(classname) \
  template void classname<float>::Forward_gpu( \
      const std::vector<Blob<float>*>& bottom, \
      const std::vector<Blob<float>*>& top); \
  template void classname<double>::Forward_gpu( \
      const std::vector<Blob<double>*>& bottom, \
      const std::vector<Blob<double>*>& top);

#define INSTANTIATE_LAYER_GPU_BACKWARD(classname) \
  template void classname<float>::Backward_gpu( \
      const std::vector<Blob<float>*>& top, \
      const std::vector<bool>& propagate_down, \
      const std::vector<Blob<float>*>& bottom); \
  template void classname<double>::Backward_gpu( \
      const std::vector<Blob<double>*>& top, \
      const std::vector<bool>& propagate_down, \
      const std::vector<Blob<double>*>& bottom)

#define INSTANTIATE_LAYER_GPU_FUNCS(classname) \
  INSTANTIATE_LAYER_GPU_FORWARD(classname); \
  INSTANTIATE_LAYER_GPU_BACKWARD(classname)

// A simple macro to mark codes that are not implemented, so that when the code
// is executed we will see a fatal log.
#define NOT_IMPLEMENTED LOG(FATAL) << "Not Implemented Yet"

// See PR #1236
namespace cv {class Mat;}

namespace caffe {

class device;

// We will use the boost shared_ptr instead of the new C++11 one mainly
// because cuda does not work (at least now) well with C++11 features.
using boost::shared_ptr;

// Common functions and classes from std that caffe often uses.
using std::fstream;
using std::ios;
using std::isnan;
using std::isinf;
using std::iterator;
using std::make_pair;
using std::map;
using std::ostringstream;
using std::pair;
using std::set;
using std::string;
using std::stringstream;
using std::vector;

// A global initialization function that you should call in your main function.
// Currently it initializes google flags and google logging.
void GlobalInit(int* pargc, char*** pargv);

// A singleton class to hold common caffe stuff, such as the handler that
// caffe is going to use for cublas, curand, etc.
class Caffe {
 public:
  Caffe();
  Caffe(const Caffe &obj);
  ~Caffe();

  // Thread local context for Caffe. Moved to common.cpp instead of
  // including boost/thread.hpp to avoid a boost/NVCC issues (#1009, #1010)
  // on OSX. Also fails on Linux with CUDA 7.0.18.
  static Caffe& Get();

  enum Brew { CPU, GPU };

  // This random number generator facade hides boost and CUDA rng
  // implementation from one another (for cross-platform compatibility).
  class RNG {
   public:
    RNG();
    explicit RNG(size_t);
    explicit RNG(const RNG&);
    RNG& operator=(const RNG&);
    void* generator();
   private:
    class Generator;
    shared_ptr<Generator> generator_;
  };

  // Getters for boost rng, curand, and cublas handles
  inline static RNG& rng_stream() {
    if (!Get().random_generator_) {
      Get().random_generator_.reset(new RNG());
    }
    return *(Get().random_generator_);
  }
#ifndef CPU_ONLY
#ifdef USE_CUDA
  inline static cublasHandle_t cublas_handle() { return Get().cublas_handle_; }
  inline static curandGenerator_t curand_generator() {
    return Get().curand_generator_;
  }
  inline static curandGenerator_t curand_generator64() {
    return Get().curand_generator64_;
  }
#endif  // USE_CUDA
#endif  // !CPU_ONLY

  // Returns the mode: running on CPU or GPU.
  inline static Brew mode() { return Get().mode_; }
  // The setters for the variables
  // Sets the mode. It is recommended that you don't change the mode halfway
  // into the program since that may cause allocation of pinned memory being
  // freed in a non-pinned way, which may cause problems - I haven't verified
  // it personally but better to note it here in the header file.
  inline static void set_mode(Brew mode) { Get().mode_ = mode; }
  // Sets the random seed of both boost and curand
  static void set_random_seed(const size_t seed, device* device_context);
  // Sets the device. Since we have cublas and curand stuff, set device also
  // requires us to reset those values.
  static void SetDevice(const int device_id);
  // Switch the current device
  static void SelectDevice(device* device_context);
  static void SelectDevice(int id, bool listId);

  // Prints the current GPU status.
  static void DeviceQuery();
  // Parallel training info
  inline static int solver_count() { return Get().solver_count_; }
  inline static void set_solver_count(int val) { Get().solver_count_ = val; }
  inline static bool root_solver() { return Get().root_solver_; }
  inline static void set_root_solver(bool val) { Get().root_solver_ = val; }

  // Get the default device
  static device *GetDefaultDevice();
  static device *GetCPUDevice();

  // Prints info about all devices
  static int EnumerateDevices(bool silent = false);
  // Prepares contexts for devices to use
  static void SetDevices(std::vector<int> device_ids);
  // Finish executing gpu kernels on the specified-device.
  static void Synchronize(int device_id);

  // Get a device context
  static device *GetDevice(int id, bool listId);

 protected:
#ifndef CPU_ONLY
#ifdef USE_CUDA
  cublasHandle_t cublas_handle_;
  curandGenerator_t curand_generator_;
  curandGenerator_t curand_generator64_;
#endif  // USE_CUDA
#endif  // !CPU_ONLY
  shared_ptr<RNG> random_generator_;

  Brew mode_;

  // The shared ptrs are being referenced on every thread,
  // while the default device will be handled thread local
  static vector<shared_ptr< device> > devices_;
  shared_ptr<device> cpu_device_;
  device* default_device_;

  int solver_count_;
  bool root_solver_;
};

}  // namespace caffe

#endif  // CAFFE_COMMON_HPP_<|MERGE_RESOLUTION|>--- conflicted
+++ resolved
@@ -25,12 +25,9 @@
 #include "caffe/greentea/greentea.hpp"
 #include "caffe/util/device_alternate.hpp"
 
-<<<<<<< HEAD
-=======
 // Convert macro to string
 #define STRINGIFY(m) #m
 #define AS_STRING(m) STRINGIFY(m)
->>>>>>> 97f4536d
 
 // gflags 2.1 issue: namespace google was changed to gflags without warning.
 // Luckily we will be able to use GFLAGS_GFLAGS_H_ to detect if it is version
